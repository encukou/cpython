Acknowledgements
----------------

This list is not complete and not in any useful order, but I would
like to thank everybody who contributed in any way, with code, hints,
bug reports, ideas, moral support, endorsement, or even complaints....
Without you, I would've stopped working on Python long ago!

	--Guido

PS: In the standard Python distribution, this file is encoded in UTF-8
and the list is in rough alphabetical order by last names.

Rajiv Abraham
David Abrahams
Marc Abramowitz
Ron Adam
Ali Afshar
Jim Ahlstrom
Farhan Ahmad
Matthew Ahrens
Nir Aides
Yaniv Aknin
Jyrki Alakuijala
Ray Allen
Billy G. Allie
Kevin Altis
Joe Amenta
Mark Anacker
Shashwat Anand
Anders Andersen
John Anderson
Erik Andersén
Oliver Andrich
Ross Andrus
Juancarlo Añez
Jérémy Anger
Jon Anglin
Éric Araujo
Alicia Arlen
Jason Asbahr
David Ascher
Chris AtLee
Aymeric Augustin
John Aycock
Donovan Baarda
Attila Babo
Marcin Bachry
Alfonso Baciero
Dwayne Bailey
Stig Bakken
Greg Ball
Luigi Ballabio
Jeff Balogh
Matt Bandy
Michael J. Barber
Nicolas Bareil
Chris Barker
Nick Barnes
Quentin Barnes
David Barnett
Richard Barran
Cesar Eduardo Barros
Des Barry
Ulf Bartelt
Pior Bastida
Nick Bastin
Jeff Bauer
Michael R Bax
Anthony Baxter
Mike Bayer
Samuel L. Bayer
Donald Beaudry
David Beazley
Neal Becker
Robin Becker
Torsten Becker
Bill Bedford
Stefan Behnel
Reimer Behrends
Ben Bell
Thomas Bellman
Alexander “Саша” Belopolsky
Eli Bendersky
Andrew Bennetts
Andy Bensky
Ezra Berch
Michel Van den Bergh
Julian Berman
Brice Berna
Eric Beser
Steven Bethard
Stephen Bevan
Ron Bickers
Natalia B. Bidart
Adrian von Bidder
David Binger
Dominic Binks
Philippe Biondi
Stuart Bishop
Roy Bixler
Renaud Blanch
Mike Bland
Martin Bless
Pablo Bleyer
Erik van Blokland
Eric Blossom
Finn Bock
Paul Boddie
Matthew Boedicker
David Bolen
Gawain Bolton
Forest Bond
Gregory Bond
Matias Bordese
Jurjen Bos
Peter Bosch
Dan Boswell
Eric Bouck
Thierry Bousch
Sebastian Boving
Jeff Bradberry
Monty Brandenberg
Georg Brandl
Christopher Brannon
Terrence Brannon
Erik Bray
Brian Brazil
Dave Brennan
Tom Bridgman
Anthony Briggs
Tobias Brink
Richard Brodie
Michael Broghton
Daniel Brotsky
Jean Brouwers
Gary S. Brown
Titus Brown
Oleg Broytmann
Dave Brueck
Francisco Martín Brugué
Floris Bruynooghe
Stan Bubrouski
Erik de Bueger
Jan-Hein Bührman
Dick Bulterman
Bill Bumgarner
Jimmy Burgett
Tommy Burnette
Roger Burnham
Alastair Burt
Tarn Weisner Burton
Lee Busby
Ralph Butler
Nicolas Cadou
Jp Calderone
Arnaud Calmettes
Daniel Calvelo
Tony Campbell
Brett Cannon
Mike Carlton
Pierre Carrier
Terry Carroll
Lorenzo M. Catucci
Donn Cave
Charles Cazabon
Per Cederqvist
Matej Cepl
Octavian Cerna
Pascal Chambon
John Chandler
Hye-Shik Chang
Jeffrey Chang
Godefroid Chapelle
Brad Chapman
Greg Chapman
Mitch Chapman
David Chaum
Nicolas Chauvat
Jerry Chen
Michael Chermside
Albert Chin-A-Young
Adal Chiriliuc
Matt Chisholm
Anders Chrigström
Tom Christiansen
Vadim Chugunov
David Cinege
Craig Citro
Chris Clark
Mike Clarkson
Andrew Clegg
Brad Clements
Robbie Clemons
Steve Clift
Hervé Coatanhay
Nick Coghlan
Josh Cogliati
Dave Cole
Terrence Cole
Benjamin Collar
Jeffery Collins
Robert Collins
Paul Colomiets
Christophe Combelles
Geremy Condra
Denver Coneybeare
Juan José Conti
Matt Conway
David M. Cooke
Jason R. Coombs
Garrett Cooper
Greg Copeland
Aldo Cortesi
David Costanzo
Scott Cotton
Greg Couch
David Cournapeau
Steve Cousins
Alex Coventry
Matthew Dixon Cowles
Ryan Coyner
Christopher A. Craig
Laura Creighton
Simon Cross
Drew Csillag
Joaquin Cuenca Abela
John Cugini
Tom Culliton
Antonio Cuni
Brian Curtin
Lisandro Dalcin
Darren Dale
Andrew Dalke
Lars Damerow
Evan Dandrea
Eric Daniel
Scott David Daniels
Ben Darnell
Jonathan Dasteel
Pierre-Yves David
Xavier de Gaye
John DeGood
Ned Deily
Vincent Delft
Arnaud Delobelle
Konrad Delong
Erik Demaine
John Dennis
Roger Dev
Philippe Devalkeneer
Raghuram Devarakonda
Caleb Deveraux
Catherine Devlin
Scott Dial
Toby Dickenson
Mark Dickinson
Jack Diederich
Daniel Diniz
Humberto Diogenes
Yves Dionne
Daniel Dittmar
Josip Djolonga
Jaromir Dolecek
Ismail Donmez
Marcos Donolo
Dima Dorfman
Yves Dorfsman
Cesar Douady
Dean Draayer
Fred L. Drake, Jr.
Derk Drukker
John DuBois
Paul Dubois
Graham Dumpleton
Quinn Dunkan
Robin Dunn
Luke Dunstan
Virgil Dupras
Andy Dustman
Gary Duzan
Eugene Dvurechenski
Maxim Dzumanenko
Walter Dörwald
Hans Eckardt
Rodolpho Eckhardt
John Edmonds
Grant Edwards
John Ehresman
Tal Einat
Eric Eisner
Andrew Eland
Julien Élie
Lance Ellinghaus
David Ely
Jeff Epler
Jeff McNeil
Tom Epperly
Stoffel Erasmus
Jürgen A. Erhard
Michael Ernst
Ben Escoto
Andy Eskilsson
André Espaze
Stefan Esser
Nicolas Estibals
Carey Evans
Stephen D Evans
Tim Everett
Paul Everitt
David Everly
Daniel Evers
Winston Ewert
Greg Ewing
Martijn Faassen
Clovis Fabricio
Andreas Faerber
Bill Fancher
Michael Farrell
Troy J. Farrell
Mark Favas
Boris Feld
Niels Ferguson
Sebastian Fernandez
Florian Festi
John Feuerstein
Vincent Fiack
Tomer Filiba
Jeffrey Finkelstein
Russell Finn
Nils Fischbeck
Frederik Fix
Matt Fleming
Hernán Martínez Foffani
Michael Foord
Amaury Forgeot d'Arc
Doug Fort
John Fouhy
Andrew Francis
Martin Franklin
Bruce Frederiksen
Robin Friedrich
Bradley Froehle
Ivan Frohne
Matthias Fuchs
Jim Fulton
Tadayoshi Funaba
Gyro Funch
Peter Funk
Ethan Furman
Geoff Furnish
Ulisses Furquim
Hagen Fürstenau
Hallvard B Furuseth
Achim Gaedke
Martin von Gagern
Lele Gaifax
Santiago Gala
Yitzchak Gale
Quentin Gallet-Gilles
Riccardo Attilio Galli
Raymund Galvin
Nitin Ganatra
Fred Gansevles
Lars Marius Garshol
Dan Gass
Andrew Gaul
Stephen M. Gava
Xavier de Gaye
Harry Henry Gebel
Marius Gedminas
Thomas Gellekum
Gabriel Genellina
Christos Georgiou
Ben Gertzfield
Dinu Gherman
Jonathan Giddy
Johannes Gijsbers
Michael Gilfix
Yannick Gingras
Michael Goderbauer
Christoph Gohlke
Tim Golden
Guilherme Gonçalves
Tiago Gonçalves
Chris Gonnerman
David Goodger
Hans de Graaff
Eddy De Greef
Duncan Grisby
Fabian Groffen
Eric Groo
Dag Gruneau
Filip Gruszczyński
Michael Guravage
Lars Gustäbel
Thomas Güttler
Jonas H.
Barry Haddow
Philipp Hagemeister
Paul ten Hagen
Rasmus Hahn
Peter Haight
Václav Haisman
Walker Hale IV
Bob Halley
Jesse Hallio
Jun Hamano
Alexandre Hamelin
Mark Hammond
Manus Hand
Milton L. Hankins
Stephen Hansen
Barry Hantman
Lynda Hardman
Derek Harland
Jason Harper
Brian Harring
Jonathan Hartley
Larry Hastings
Shane Hathaway
Rycharde Hawkes
Ben Hayden
Jochen Hayek
Christian Heimes
Thomas Heller
Malte Helmert
Lance Finn Helsten
Jonathan Hendry
Michael Henry
James Henstridge
Kasun Herath
Chris Herborth
Ivan Herman
Jürgen Hermann
Gary Herron
Thomas Herve
Bernhard Herzog
Magnus L. Hetland
Raymond Hettinger
Kevan Heydon
Kelsey Hightower
Jason Hildebrand
Richie Hindle
Konrad Hinsen
David Hobley
Tim Hochberg
Joerg-Cyril Hoehle
Gregor Hoffleit
Chris Hoffman
Albert Hofkamp
Tomas Hoger
Jonathan Hogg
Akintayo Holder
Gerrit Holl
Shane Holloway
Rune Holm
Thomas Holmes
Philip Homburg
Naofumi Honda
Jeffrey Honig
Rob Hooft
Michiel de Hoon
Brian Hooper
Randall Hopper
Nadav Horesh
Alon Horev
Jan Hosang
Ken Howard
Brad Howes
Mike Hoy
Chih-Hao Huang
Christian Hudon
Lawrence Hudson
Michael Hudson
Jim Hugunin
Greg Humphreys
Eric Huss
Jeremy Hylton
Gerhard Häring
Fredrik Håård
Catalin Iacob
Mihai Ibanescu
Ali Ikinci
Lars Immisch
Bobby Impollonia
Meador Inge
Tony Ingraldi
John Interrante
Bob Ippolito
Atsuo Ishimoto
Adam Jackson
Ben Jackson
Paul Jackson
David Jacobs
Kevin Jacobs
Kjetil Jacobsen
Bertrand Janin
Geert Jansen
Jack Jansen
Bill Janssen
Thomas Jarosch
Juhana Jauhiainen
Zbigniew Jędrzejewski-Szmek
Julien Jehannet
Drew Jenkins
Flemming Kjær Jensen
MunSic Jeong
Chris Jerdonek
Jim Jewett
Orjan Johansen
Fredrik Johansson
Gregory K. Johnson
Simon Johnston
Matt Joiner
Thomas Jollans
Nicolas Joly
Brian K. Jones
Evan Jones
Jeremy Jones
Richard Jones
Irmen de Jong
Lucas de Jonge
Kristján Valur Jónsson
Jens B. Jorgensen
John Jorgensen
Sijin Joseph
Andreas Jung
Tattoo Mabonzo K.
Bob Kahn
Kurt B. Kaiser
Tamito Kajiyama
Jan Kaliszewski
Peter van Kampen
Rafe Kaplan
Jacob Kaplan-Moss
Per Øyvind Karlsen
Lou Kates
Hiroaki Kawai
Sebastien Keim
Ryan Kelly
Dan Kenigsberg
Randall Kern
Robert Kern
Magnus Kessler
Lawrence Kesteloot
Vivek Khera
Mads Kiilerich
Jason Killen
Taek Joo Kim
W. Trevor King
Paul Kippes
Steve Kirsch
Sebastian Kirsche
Akira Kitada
Ron Klatchko
Reid Kleckner
Bastian Kleineidam
Bob Kline
Matthias Klose
Jeremy Kloth
Thomas Kluyver
Kim Knapp
Lenny Kneler
Pat Knight
Jeff Knupp
Greg Kochanski
Damon Kohler
Marko Kohtala
Jacek Konieczny
Марк Коренберг
Arkady Koplyarov
Vlad Korolev
Joseph Koshy
Jerzy Kozera
Maksim Kozyarchuk
Stefan Krah
Bob Kras
Holger Krekel
Michael Kremer
Fabian Kreutz
Cédric Krier
Pedro Kroger
Hannu Krosing
Andrej Krpic
Ivan Krstić
Andrew Kuchling
Jon Kuhn
Vladimir Kushnir
Ross Lagerwall
Cameron Laird
Jean-Baptiste "Jiba" Lamy
Ronan Lamy
Torsten Landschoff
Łukasz Langa
Tino Lange
Andrew Langmead
Detlef Lannert
Soren Larsen
Amos Latteier
Piers Lauder
Ben Laurie
Simon Law
Julia Lawall
Chris Lawrence
Brian Leair
Mathieu Leduc-Hamel
Christopher Lee
Inyeol Lee
James Lee
John J. Lee
Thomas Lee
Tennessee Leeuwenburg
Luc Lefebvre
Vincent Legoll
Kip Lehman
Joerg Lehmann
Robert Lehmann
Petri Lehtinen
Luke Kenneth Casson Leighton
Tshepang Lekhonkhobe
Marc-Andre Lemburg
John Lenton
Christopher Tur Lesniewski-Laas
Alain Leufroy
Mark Levinson
William Lewis
Akira Li
Xuanji Li
Robert van Liere
Ross Light
Shawn Ligocki
Martin Ligr
Grant Limberg
Christopher Lindblad
Björn Lindqvist
Per Lindqvist
Eric Lindvall
Gregor Lingl
Nick Lockwood
Stephanie Lockwood
Hugo Lopes Tavares
Anne Lord
Tom Loredo
Justin Love
Jason Lowe
Tony Lownds
Ray Loyzaga
Lukas Lueg
Loren Luke
Fredrik Lundh
Mark Lutz
Jim Lynch
Mikael Lyngvig
Martin von Löwis
Guillermo López-Anglada
Andrew I MacIntyre
Tim MacKenzie
Nick Maclaren
Don MacMillen
Steve Majewski
Grzegorz Makarewicz
David Malcolm
Ken Manheimer
Vladimir Marangozov
Colin Marc
David Marek
Doug Marien
Sven Marnach
Alex Martelli
Anthony Martin
Owen Martin
Sébastien Martini
Sidney San Martín
Roger Masse
Nick Mathewson
Simon Mathieu
Graham Matthews
Dieter Maurer
Arnaud Mazin
Kirk McDonald
Chris McDonough
Greg McFarlane
Alan McIntyre
Michael McLay
Mark Mc Mahon
Gordon McMillan
Andrew McNamara
Caolan McNamara
Craig McPheeters
Lambert Meertens
Bill van Melle
Lucas Prado Melo
Ezio Melotti
Brian Merrell
Luke Mewburn
Carl Meyer
Mike Meyer
Piotr Meyer
Alexis Métaireau
Steven Miale
Trent Mick
Stan Mihai
Stefan Mihaila
Aristotelis Mikropoulos
Chad Miller
Damien Miller
Jason V. Miller
Jay T. Miller
Roman Milner
Julien Miotte
Andrii V. Mishkovskyi
Dom Mitchell
Dustin J. Mitchell
Zubin Mithra
Florian Mladitsch
Doug Moen
The Dragon De Monsyne
Skip Montanaro
Peter Moody
Paul Moore
Derek Morr
James A Morrison
Derek McTavish Mounce
Pablo Mouzo
Mher Movsisyan
Ruslan Mstoi
Michael Mulich
Sape Mullender
Sjoerd Mullender
Michael Muller
Neil Muller
Louis Munro
R. David Murray
John Nagle
Takahiro Nakayama
Travers Naran
Charles-François Natali
Vilmos Nebehaj
Fredrik Nehr
Tony Nelson
Trent Nelson
Chad Netzer
Max Neunhöffer
George Neville-Neil
Johannes Nicolai
Samuel Nicolary
Jonathan Niehof
Gustavo Niemeyer
Oscar Nierstrasz
Hrvoje Niksic
Gregory Nofi
Jesse Noller
Bill Noon
Stefan Norberg
Tim Northover
Joe Norton
Neal Norwitz
Mikhail Novikov
Michal Nowikowski
Steffen Daode Nurpmeso
Nigel O'Brian
John O'Connor
Kevin O'Connor
Tim O'Malley
James Oakley
Jon Oberheide
Pascal Oberndoerfer
Jeffrey Ollie
Adam Olsen
Grant Olson
Piet van Oostrum
Jason Orendorff
Douglas Orr
Michele Orrù
Oleg Oshmyan
Denis S. Otkidach
Peter Otten
Michael Otteneder
R. M. Oudkerk
Russel Owen
Ondrej Palkovsky
Mike Pall
Todd R. Palmer
Juan David Ibáñez Palomar
Jan Palus
M. Papillon
Peter Parente
Alexandre Parenteau
Dan Parisien
Harri Pasanen
Gaël Pasgrimaud
Joe Peterson
Randy Pausch
Samuele Pedroni
Justin Peel
Marcel van der Peijl
Berker Peksag
Steven Pemberton
Santiago Peresón
George Peristerakis
Mathieu Perreault
Mark Perrego
Trevor Perrin
Gabriel de Perthuis
Tim Peters
Benjamin Peterson
Joe Peterson
Chris Petrilli
Bjorn Pettersen
Ronny Pfannschmidt
Geoff Philbrick
Gavrie Philipson
Adrian Phillips
Christopher J. Phoenix
Neale Pickett
Jim St. Pierre
Dan Pierson
Martijn Pieters
Anand B. Pillai
François Pinard
Zach Pincus
Michael Piotrowski
Antoine Pitrou
Jean-François Piéronne
Oleg Plakhotnyuk
Remi Pointel
Guilherme Polo
Michael Pomraning
Iustin Pop
Claudiu Popa
John Popplewell
Amrit Prem
Paul Prescod
Donovan Preston
Paul Price
Jyrki Pulliainen
Steve Purcell
Eduardo Pérez
Fernando Pérez
Pierre Quentel
Brian Quinlan
Anders Qvist
Jérôme Radix
Burton Radons
Jeff Ramnani
Brodie Rao
Antti Rasinen
Sridhar Ratnakumar
Ysj Ray
Eric Raymond
Edward K. Ream
Chris Rebert
Marc Recht
John Redford
Terry Reedy
Gareth Rees
Steve Reeves
Lennart Regebro
John Regehr
Federico Reghenzani
Ofir Reichenberg
Sean Reifschneider
Michael P. Reilly
Bernhard Reiter
Steven Reiz
Roeland Rengelink
<<<<<<< HEAD
Antoine Reversat
=======
Flávio Ribeiro
Tim Rice
>>>>>>> ca9652ea
Francesco Ricciardi
Tim Rice
Jan Pieter Riegel
Armin Rigo
Arc Riley
Nicholas Riley
Jean-Claude Rimbault
Vlad Riscutia
Juan M. Bello Rivas
Davide Rizzo
Anthony Roach
Carl Robben
Mark Roberts
Andy Robinson
Jim Robinson
Mark Roddy
Kevin Rodgers
Giampaolo Rodola
Elson Rodriguez
Adi Roiban
Luis Rojas
Mike Romberg
Armin Ronacher
Case Roole
Timothy Roscoe
Erik Rose
Jim Roskind
Brian Rosner
Just van Rossum
Hugo van Rossum
Saskia van Rossum
Donald Wallace Rouse II
Liam Routt
Craig Rowland
Clinton Roy
Paul Rubin
Sam Ruby
Demur Rumed
Audun S. Runde
Rauli Ruohonen
Jeff Rush
Sam Rushing
Mark Russell
Rusty Russell
Nick Russo
Patrick Sabin
Sébastien Sablé
Suman Saha
Hajime Saitou
George Sakkis
Rich Salz
Kevin Samborn
Adrian Sampson
James Sanders
Ilya Sandler
Mark Sapiro
Ty Sarna
Ben Sayer
sbt
Marco Scataglini
Andrew Schaaf
Michael Scharf
Andreas Schawo
Neil Schemenauer
David Scherer
Hynek Schlawack
Bob Schmertz
Gregor Schmid
Ralf Schmitt
Michael Schneider
Peter Schneider-Kamp
Arvin Schnell
Robin Schreiber
Chad J. Schroeder
Sam Schulenburg
Stefan Schwarzer
Dietmar Schwertberger
Federico Schwindt
Barry Scott
Steven Scott
Nick Seidenman
Žiga Seilnach
Yury Selivanov
Fred Sells
Jiwon Seo
Iñigo Serna
Roger D. Serwy
Jerry Seutter
Denis Severson
Ian Seyer
Ha Shao
Mark Shannon
Richard Shapiro
Bruce Sherwood
Alexander Shigin
Pete Shinners
Michael Shiplett
John W. Shipman
Joel Shprentz
Itamar Shtull-Trauring
Eric Siegerman
Paul Sijben
Tim Silk
Kirill Simonov
Nathan Paul Simons
Adam Simpkins
Janne Sinkkonen
George Sipe
J. Sipprell
Kragen Sitaker
Christopher Smith
Eric V. Smith
Gregory P. Smith
Mark Smith
Rafal Smotrzyk
Eric Snow
Dirk Soede
Paul Sokolovsky
Cody Somerville
Edoardo Spadolini
Clay Spence
Stefan Sperling
Per Spilling
Joshua Spoerri
Noah Spurrier
Nathan Srebro
RajGopal Srinivasan
Quentin Stafford-Fraser
Frank Stajano
Joel Stanley
Oliver Steele
Greg Stein
Baruch Sterin
Chris Stern
Alex Stewart
Victor Stinner
Richard Stoakley
Peter Stoehr
Casper Stoel
Michael Stone
Serhiy Storchaka
Ken Stox
Dan Stromberg
Daniel Stutzbach
Andreas Stührk
Pal Subbiah
Nathan Sullivan
Mark Summerfield
Hisao Suzuki
Kalle Svensson
Andrew Svetlov
Paul Swartz
Thenault Sylvain
Péter Szabó
Arfrever Frehtes Taifersar Arahesis
Neil Tallim
Geoff Talvola
Musashi Tamura
William Tanksley
Christian Tanzer
Steven Taschuk
Amy Taylor
Monty Taylor
Anatoly Techtonik
Mikhail Terekhov
Richard M. Tew
Tobias Thelen
Nicolas M. Thiéry
James Thomas
Robin Thomas
Stephen Thorne
Jeremy Thurgood
Eric Tiedemann
July Tikhonov
Tracy Tims
Oren Tirosh
Jason Tishler
Christian Tismer
Frank J. Tobin
Bennett Todd
R Lindsay Todd
Eugene Toder
Erik Tollerud
Matias Torchinsky
Sandro Tosi
Richard Townsend
David Townshend
Laurence Tratt
Alberto Trevino
Matthias Troffaes
John Tromp
Jason Trowbridge
Anthony Tuininga
Erno Tukia
Stephen Turner
Theodore Turocy
Bill Tutt
Doobee R. Tzeck
Eren Türkay
Lionel Ulmer
Roger Upole
Daniel Urban
Michael Urman
Hector Urtubia
Andi Vajda
Case Van Horsen
Kyle VanderBeek
Andrew Vant
Atul Varma
Dmitry Vasiliev
Alexandre Vassalotti
Nadeem Vawda
Frank Vercruesse
Mike Verdone
Jaap Vermeulen
Nikita Vetoshkin
Al Vezza
Jacques A. Vidrine
John Viega
Kannan Vijayan
Kurt Vile
Norman Vine
Pauli Virtanen
Frank Visser
Johannes Vogel
Sjoerd de Vries
Niki W. Waibel
Wojtek Walczak
Charles Waldman
Richard Walker
Larry Wall
Kevin Walzer
Rodrigo Steinmuller Wanderley
Greg Ward
Zachary Ware
Barry Warsaw
Steve Waterbury
Bob Watson
David Watson
Aaron Watters
Henrik Weber
Corran Webster
Stefan Wehr
Zack Weinberg
Edward Welbourne
Cliff Wells
Rickard Westman
Jeff Wheeler
Christopher White
David White
Mats Wichmann
Truida Wiedijk
Felix Wiemann
Gerry Wiener
Frank Wierzbicki
Bryce "Zooko" Wilcox-O'Hearn
Jakub Wilk
Gerald S. Williams
Jason Williams
John Williams
Sue Williams
Frank Willison
Greg V. Wilson
Jody Winston
Collin Winter
Dik Winter
Blake Winton
Jean-Claude Wippler
Lars Wirzenius
John Wiseman
Chris Withers
Stefan Witzel
Irek Wlizlo
David Wolever
Klaus-Juergen Wolf
Dan Wolfe
Richard Wolff
Adam Woodbeck
Gordon Worley
Darren Worrall
Thomas Wouters
Heiko Wundram
Doug Wyatt
Robert Xiao
Florent Xicluna
Hirokazu Yamamoto
Ka-Ping Yee
Jason Yeo
EungJun Yi
Bob Yodlowski
Danny Yoo
George Yoshida
Masazumi Yoshikawa
Arnaud Ysmal
Bernard Yue
Moshe Zadka
Milan Zamazal
Artur Zaprzala
Mike Zarnstorff
Siebren van der Zee
Yuxiao Zeng
Uwe Zessin
Kai Zhu
Tarek Ziadé
Peter Åstrand
<|MERGE_RESOLUTION|>--- conflicted
+++ resolved
@@ -865,12 +865,8 @@
 Bernhard Reiter
 Steven Reiz
 Roeland Rengelink
-<<<<<<< HEAD
 Antoine Reversat
-=======
 Flávio Ribeiro
-Tim Rice
->>>>>>> ca9652ea
 Francesco Ricciardi
 Tim Rice
 Jan Pieter Riegel
