# This file lists the contents of the Limited API and Stable ABI.
# Please append new items at the end.

# The syntax of this file is not fixed.
# It is designed to be read only by Tools/build/stable_abi.py, which can change
# without notice.

# For the history of the stable ABI prior to this file,
# see the history of PC/python3dll.c and before that, PC/python3.def,
# and PC/pythonXYstub.def


# The current format is TOML.

# There are these kinds of top-level "items":
# - struct: A C struct. See `struct_abi_kind` for how much of the struct is
#   exposed.
# - function: A function that must be kept available (and exported, i.e. not
#   converted to a macro).
# - const: A simple value, defined with `#define`.
# - macro: A preprocessor macro more complex than a simple `const` value.
# - data: An exported object, which must continue to be available but its exact
#   value may change.
# - typedef: A C typedef which is used in other definitions in the limited API.
#   Its size/layout/signature must not change.
# - feature_macro: Other items may be conditional on whether this macro
#   is defined or not.

# Each top-level item can have details defined for it:
# - added: The version in which the item was added to the stable ABI.
# - ifdef: The item is only available if the given feature_macro is defined.
# - abi_only: If present, the item is not part of the Limited API, but it *is*
#   part of the stable ABI. The item will not show up in user-facing docs.
#   Typically used for:
#   - private functions called by public macros, e.g. _Py_BuildValue_SizeT
#   - items that were part of the limited API in the past, and must remain part
#     of the stable ABI.
#   - a combination of the above (functions that were called by macros that
#     were public in the past)
# - struct_abi_kind: for `struct`, defines how much of the struct is exposed:
#   - 'full-abi': All of the struct is part of the ABI, including the size
#     (users may define arrays of these structs).
#     Typically used for initalization, rather than at runtime.
#   - 'opaque': No members are part of the ABI, nor is the size. The Limited
#     API only handles these via pointers. The C definition should be
#     incomplete (opaque).
#   - 'members': Only specific members are part of the stable ABI.
#     The struct's size may change, so it can't be used in arrays.
#     Do not add new structs of this kind without an extremely good reason.
# - members: For `struct` with struct_abi_kind = 'members', a list of the
#   exposed members.
# - doc: for `feature_macro`, the blurb added in documentation
# - windows: for `feature_macro`, this macro is defined on Windows.
#   (This info is used to generate the DLL manifest and needs to be available
#   on all platforms.)

# Removing items from this file is generally not allowed, and additions should
# be considered with that in mind. See the devguide for exact rules:
#    https://devguide.python.org/c-api/#limited-api

# User-facing docs are at:
#    https://docs.python.org/3/c-api/stable.html#stable


# Feature macros for optional functionality:

[feature_macro.MS_WINDOWS]
    doc = 'on Windows'
    windows = true
[feature_macro.HAVE_FORK]
    doc = 'on platforms with fork()'
[feature_macro.USE_STACKCHECK]
    doc = 'on platforms with USE_STACKCHECK'
    windows = 'maybe'
[feature_macro.PY_HAVE_THREAD_NATIVE_ID]
    doc = 'on platforms with native thread IDs'
    windows = true
[feature_macro.Py_REF_DEBUG]
    doc = 'when Python is compiled in debug mode (with Py_REF_DEBUG)'
    windows = 'maybe'
[feature_macro.Py_TRACE_REFS]
    # nb. This mode is not compatible with Stable ABI/Limited API.
    doc = 'when Python is compiled with Py_TRACE_REFS'
    windows = 'maybe'


# Mentioned in PEP 384:

[struct.PyObject]
    added = '3.2'
    members = ['ob_refcnt', 'ob_type']
    struct_abi_kind = 'members'
[struct.PyVarObject]
    added = '3.2'
    members = ['ob_base', 'ob_size']
    struct_abi_kind = 'members'
[struct.PyMethodDef]
    added = '3.2'
    struct_abi_kind = 'full-abi'
[struct.PyMemberDef]
    added = '3.2'  # Before 3.12, PyMemberDef required #include "structmember.h"
    struct_abi_kind = 'full-abi'
[struct.PyGetSetDef]
    added = '3.2'
    struct_abi_kind = 'full-abi'
[struct.PyModuleDef_Base]
    added = '3.2'
    struct_abi_kind = 'full-abi'
[struct.PyModuleDef]
    added = '3.2'
    struct_abi_kind = 'full-abi'
[struct.PyStructSequence_Field]
    added = '3.2'
    struct_abi_kind = 'full-abi'
[struct.PyStructSequence_Desc]
    added = '3.2'
    struct_abi_kind = 'full-abi'
[struct.PyType_Slot]
    added = '3.2'
    struct_abi_kind = 'full-abi'
[struct.PyType_Spec]
    added = '3.2'
    struct_abi_kind = 'full-abi'
[struct.PyThreadState]
    added = '3.2'
    struct_abi_kind = 'opaque'
[struct.PyInterpreterState]
    added = '3.2'
    struct_abi_kind = 'opaque'
[struct.PyFrameObject]
    added = '3.2'
    struct_abi_kind = 'opaque'
[struct.symtable]
    added = '3.2'
    struct_abi_kind = 'opaque'
[struct.PyWeakReference]
    added = '3.2'
    struct_abi_kind = 'opaque'
[struct.PyLongObject]
    added = '3.2'
    struct_abi_kind = 'opaque'
[struct.PyTypeObject]
    added = '3.2'
    struct_abi_kind = 'opaque'

[function.PyType_FromSpec]
    added = '3.2'

[const.Py_tp_dealloc]
    added = '3.2'
[const.Py_tp_getattr]
    added = '3.2'
[const.Py_tp_setattr]
    added = '3.2'
[const.Py_tp_repr]
    added = '3.2'
[const.Py_tp_hash]
    added = '3.2'
[const.Py_tp_call]
    added = '3.2'
[const.Py_tp_str]
    added = '3.2'
[const.Py_tp_getattro]
    added = '3.2'
[const.Py_tp_setattro]
    added = '3.2'
[const.Py_tp_doc]
    added = '3.2'
[const.Py_tp_traverse]
    added = '3.2'
[const.Py_tp_clear]
    added = '3.2'
[const.Py_tp_richcompare]
    added = '3.2'
[const.Py_tp_iter]
    added = '3.2'
[const.Py_tp_iternext]
    added = '3.2'
[const.Py_tp_methods]
    added = '3.2'
[const.Py_tp_base]
    added = '3.2'
[const.Py_tp_descr_get]
    added = '3.2'
[const.Py_tp_descr_set]
    added = '3.2'
[const.Py_tp_init]
    added = '3.2'
[const.Py_tp_alloc]
    added = '3.2'
[const.Py_tp_new]
    added = '3.2'
[const.Py_tp_members]
    added = '3.2'
[const.Py_tp_getset]
    added = '3.2'
[const.Py_tp_free]
    added = '3.2'
[const.Py_tp_is_gc]
    added = '3.2'
[const.Py_tp_bases]
    added = '3.2'
[const.Py_tp_del]
    added = '3.2'
[const.Py_nb_add]
    added = '3.2'
[const.Py_nb_subtract]
    added = '3.2'
[const.Py_nb_multiply]
    added = '3.2'
[const.Py_nb_remainder]
    added = '3.2'
[const.Py_nb_divmod]
    added = '3.2'
[const.Py_nb_power]
    added = '3.2'
[const.Py_nb_negative]
    added = '3.2'
[const.Py_nb_positive]
    added = '3.2'
[const.Py_nb_absolute]
    added = '3.2'
[const.Py_nb_bool]
    added = '3.2'
[const.Py_nb_invert]
    added = '3.2'
[const.Py_nb_lshift]
    added = '3.2'
[const.Py_nb_rshift]
    added = '3.2'
[const.Py_nb_and]
    added = '3.2'
[const.Py_nb_xor]
    added = '3.2'
[const.Py_nb_or]
    added = '3.2'
[const.Py_nb_int]
    added = '3.2'
[const.Py_nb_float]
    added = '3.2'
[const.Py_nb_inplace_add]
    added = '3.2'
[const.Py_nb_inplace_subtract]
    added = '3.2'
[const.Py_nb_inplace_multiply]
    added = '3.2'
[const.Py_nb_inplace_remainder]
    added = '3.2'
[const.Py_nb_inplace_power]
    added = '3.2'
[const.Py_nb_inplace_lshift]
    added = '3.2'
[const.Py_nb_inplace_rshift]
    added = '3.2'
[const.Py_nb_inplace_and]
    added = '3.2'
[const.Py_nb_inplace_xor]
    added = '3.2'
[const.Py_nb_inplace_or]
    added = '3.2'
[const.Py_nb_floor_divide]
    added = '3.2'
[const.Py_nb_true_divide]
    added = '3.2'
[const.Py_nb_inplace_floor_divide]
    added = '3.2'
[const.Py_nb_inplace_true_divide]
    added = '3.2'
[const.Py_nb_index]
    added = '3.2'
[const.Py_sq_length]
    added = '3.2'
[const.Py_sq_concat]
    added = '3.2'
[const.Py_sq_repeat]
    added = '3.2'
[const.Py_sq_item]
    added = '3.2'
[const.Py_sq_ass_item]
    added = '3.2'
[const.Py_sq_contains]
    added = '3.2'
[const.Py_sq_inplace_concat]
    added = '3.2'
[const.Py_sq_inplace_repeat]
    added = '3.2'
[const.Py_mp_length]
    added = '3.2'
[const.Py_mp_subscript]
    added = '3.2'
[const.Py_mp_ass_subscript]
    added = '3.2'

[typedef.Py_uintptr_t]
    added = '3.2'
[typedef.Py_intptr_t]
    added = '3.2'
[typedef.Py_ssize_t]
    added = '3.2'
[typedef.unaryfunc]
    added = '3.2'
[typedef.binaryfunc]
    added = '3.2'
[typedef.ternaryfunc]
    added = '3.2'
[typedef.inquiry]
    added = '3.2'
[typedef.lenfunc]
    added = '3.2'
[typedef.ssizeargfunc]
    added = '3.2'
[typedef.ssizessizeargfunc]
    added = '3.2'
[typedef.ssizeobjargproc]
    added = '3.2'
[typedef.ssizessizeobjargproc]
    added = '3.2'
[typedef.objobjargproc]
    added = '3.2'
[typedef.objobjproc]
    added = '3.2'
[typedef.visitproc]
    added = '3.2'
[typedef.traverseproc]
    added = '3.2'
[typedef.destructor]
    added = '3.2'
[typedef.getattrfunc]
    added = '3.2'
[typedef.getattrofunc]
    added = '3.2'
[typedef.setattrfunc]
    added = '3.2'
[typedef.setattrofunc]
    added = '3.2'
[typedef.reprfunc]
    added = '3.2'
[typedef.hashfunc]
    added = '3.2'
[typedef.richcmpfunc]
    added = '3.2'
[typedef.getiterfunc]
    added = '3.2'
[typedef.iternextfunc]
    added = '3.2'
[typedef.descrgetfunc]
    added = '3.2'
[typedef.descrsetfunc]
    added = '3.2'
[typedef.initproc]
    added = '3.2'
[typedef.newfunc]
    added = '3.2'
[typedef.allocfunc]
    added = '3.2'
[typedef.PyCFunction]
    added = '3.2'
[typedef.PyCFunctionWithKeywords]
    added = '3.2'
[typedef.PyCapsule_Destructor]
    added = '3.2'
[typedef.getter]
    added = '3.2'
[typedef.setter]
    added = '3.2'
[typedef.PyOS_sighandler_t]
    added = '3.2'
[typedef.PyGILState_STATE]
    added = '3.2'
[typedef.Py_UCS4]
    added = '3.2'

[macro.Py_BEGIN_ALLOW_THREADS]
    added = '3.2'
[macro.Py_BLOCK_THREADS]
    added = '3.2'
[macro.Py_UNBLOCK_THREADS]
    added = '3.2'
[macro.Py_END_ALLOW_THREADS]
    added = '3.2'

# The following were added in PC/python3.def in the initial stable ABI commit,
# 4d0d471a8031de90a2b1ce99c4ac4780e60b3bc9,
# and later amendments in 3.2:
# 0d012f284be829c6217f60523db0e1671b7db9d9
# c83bc3c1fbed14d27a5de3032e24d2cf006a7c4b

[function.PyArg_Parse]
    added = '3.2'
[function.PyArg_ParseTuple]
    added = '3.2'
[function.PyArg_ParseTupleAndKeywords]
    added = '3.2'
[function.PyArg_UnpackTuple]
    added = '3.2'
[function.PyArg_VaParse]
    added = '3.2'
[function.PyArg_VaParseTupleAndKeywords]
    added = '3.2'
[function.PyArg_ValidateKeywordArguments]
    added = '3.2'
[data.PyBaseObject_Type]
    added = '3.2'
[function.PyBool_FromLong]
    added = '3.2'
[data.PyBool_Type]
    added = '3.2'
[data.PyByteArrayIter_Type]
    added = '3.2'
[function.PyByteArray_AsString]
    added = '3.2'
[function.PyByteArray_Concat]
    added = '3.2'
[function.PyByteArray_FromObject]
    added = '3.2'
[function.PyByteArray_FromStringAndSize]
    added = '3.2'
[function.PyByteArray_Resize]
    added = '3.2'
[function.PyByteArray_Size]
    added = '3.2'
[data.PyByteArray_Type]
    added = '3.2'
[data.PyBytesIter_Type]
    added = '3.2'
[function.PyBytes_AsString]
    added = '3.2'
[function.PyBytes_AsStringAndSize]
    added = '3.2'
[function.PyBytes_Concat]
    added = '3.2'
[function.PyBytes_ConcatAndDel]
    added = '3.2'
[function.PyBytes_DecodeEscape]
    added = '3.2'
[function.PyBytes_FromFormat]
    added = '3.2'
[function.PyBytes_FromFormatV]
    added = '3.2'
[function.PyBytes_FromObject]
    added = '3.2'
[function.PyBytes_FromString]
    added = '3.2'
[function.PyBytes_FromStringAndSize]
    added = '3.2'
[function.PyBytes_Repr]
    added = '3.2'
[function.PyBytes_Size]
    added = '3.2'
[data.PyBytes_Type]
    added = '3.2'
[function.PyCFunction_Call]
    added = '3.2'
    abi_only = true
[function.PyCFunction_GetFlags]
    added = '3.2'
[function.PyCFunction_GetFunction]
    added = '3.2'
[function.PyCFunction_GetSelf]
    added = '3.2'
[function.PyCFunction_NewEx]
    added = '3.2'
[data.PyCFunction_Type]
    added = '3.2'
[function.PyCallIter_New]
    added = '3.2'
[data.PyCallIter_Type]
    added = '3.2'
[function.PyCallable_Check]
    added = '3.2'
[function.PyCapsule_GetContext]
    added = '3.2'
[function.PyCapsule_GetDestructor]
    added = '3.2'
[function.PyCapsule_GetName]
    added = '3.2'
[function.PyCapsule_GetPointer]
    added = '3.2'
[function.PyCapsule_Import]
    added = '3.2'
[function.PyCapsule_IsValid]
    added = '3.2'
[function.PyCapsule_New]
    added = '3.2'
[function.PyCapsule_SetContext]
    added = '3.2'
[function.PyCapsule_SetDestructor]
    added = '3.2'
[function.PyCapsule_SetName]
    added = '3.2'
[function.PyCapsule_SetPointer]
    added = '3.2'
[data.PyCapsule_Type]
    added = '3.2'
[data.PyClassMethodDescr_Type]
    added = '3.2'
[function.PyCodec_BackslashReplaceErrors]
    added = '3.2'
[function.PyCodec_Decode]
    added = '3.2'
[function.PyCodec_Decoder]
    added = '3.2'
[function.PyCodec_Encode]
    added = '3.2'
[function.PyCodec_Encoder]
    added = '3.2'
[function.PyCodec_IgnoreErrors]
    added = '3.2'
[function.PyCodec_IncrementalDecoder]
    added = '3.2'
[function.PyCodec_IncrementalEncoder]
    added = '3.2'
[function.PyCodec_KnownEncoding]
    added = '3.2'
[function.PyCodec_LookupError]
    added = '3.2'
[function.PyCodec_Register]
    added = '3.2'
[function.PyCodec_RegisterError]
    added = '3.2'
[function.PyCodec_ReplaceErrors]
    added = '3.2'
[function.PyCodec_StreamReader]
    added = '3.2'
[function.PyCodec_StreamWriter]
    added = '3.2'
[function.PyCodec_StrictErrors]
    added = '3.2'
[function.PyCodec_XMLCharRefReplaceErrors]
    added = '3.2'
[function.PyComplex_FromDoubles]
    added = '3.2'
[function.PyComplex_ImagAsDouble]
    added = '3.2'
[function.PyComplex_RealAsDouble]
    added = '3.2'
[data.PyComplex_Type]
    added = '3.2'
[function.PyDescr_NewClassMethod]
    added = '3.2'
[function.PyDescr_NewGetSet]
    added = '3.2'
[function.PyDescr_NewMember]
    added = '3.2'
[function.PyDescr_NewMethod]
    added = '3.2'
[data.PyDictItems_Type]
    added = '3.2'
[data.PyDictIterItem_Type]
    added = '3.2'
[data.PyDictIterKey_Type]
    added = '3.2'
[data.PyDictIterValue_Type]
    added = '3.2'
[data.PyDictKeys_Type]
    added = '3.2'
[function.PyDictProxy_New]
    added = '3.2'
[data.PyDictProxy_Type]
    added = '3.2'
[data.PyDictValues_Type]
    added = '3.2'
[function.PyDict_Clear]
    added = '3.2'
[function.PyDict_Contains]
    added = '3.2'
[function.PyDict_Copy]
    added = '3.2'
[function.PyDict_DelItem]
    added = '3.2'
[function.PyDict_DelItemString]
    added = '3.2'
[function.PyDict_GetItem]
    added = '3.2'
[function.PyDict_GetItemString]
    added = '3.2'
[function.PyDict_GetItemWithError]
    added = '3.2'
[function.PyDict_Items]
    added = '3.2'
[function.PyDict_Keys]
    added = '3.2'
[function.PyDict_Merge]
    added = '3.2'
[function.PyDict_MergeFromSeq2]
    added = '3.2'
[function.PyDict_New]
    added = '3.2'
[function.PyDict_Next]
    added = '3.2'
[function.PyDict_SetItem]
    added = '3.2'
[function.PyDict_SetItemString]
    added = '3.2'
[function.PyDict_Size]
    added = '3.2'
[data.PyDict_Type]
    added = '3.2'
[function.PyDict_Update]
    added = '3.2'
[function.PyDict_Values]
    added = '3.2'
[data.PyEllipsis_Type]
    added = '3.2'
[data.PyEnum_Type]
    added = '3.2'
[function.PyErr_BadArgument]
    added = '3.2'
[function.PyErr_BadInternalCall]
    added = '3.2'
[function.PyErr_CheckSignals]
    added = '3.2'
[function.PyErr_Clear]
    added = '3.2'
[function.PyErr_Display]
    added = '3.2'
[function.PyErr_DisplayException]
    added = '3.12'
[function.PyErr_ExceptionMatches]
    added = '3.2'
[function.PyErr_Fetch]
    added = '3.2'
[function.PyErr_Format]
    added = '3.2'
[function.PyErr_GivenExceptionMatches]
    added = '3.2'
[function.PyErr_NewException]
    added = '3.2'
[function.PyErr_NewExceptionWithDoc]
    added = '3.2'
[function.PyErr_NoMemory]
    added = '3.2'
[function.PyErr_NormalizeException]
    added = '3.2'
[function.PyErr_Occurred]
    added = '3.2'
[function.PyErr_Print]
    added = '3.2'
[function.PyErr_PrintEx]
    added = '3.2'
[function.PyErr_ProgramText]
    added = '3.2'
[function.PyErr_Restore]
    added = '3.2'
[function.PyErr_SetFromErrno]
    added = '3.2'
[function.PyErr_SetFromErrnoWithFilename]
    added = '3.2'
[function.PyErr_SetFromErrnoWithFilenameObject]
    added = '3.2'
[function.PyErr_SetInterrupt]
    added = '3.2'
[function.PyErr_SetNone]
    added = '3.2'
[function.PyErr_SetObject]
    added = '3.2'
[function.PyErr_SetString]
    added = '3.2'
[function.PyErr_SyntaxLocation]
    added = '3.2'
[function.PyErr_WarnEx]
    added = '3.2'
[function.PyErr_WarnExplicit]
    added = '3.2'
[function.PyErr_WarnFormat]
    added = '3.2'
[function.PyErr_WriteUnraisable]
    added = '3.2'
[function.PyEval_AcquireLock]
    added = '3.2'
    abi_only = true
[function.PyEval_AcquireThread]
    added = '3.2'
[function.PyEval_CallFunction]
    added = '3.2'
    abi_only = true
[function.PyEval_CallMethod]
    added = '3.2'
    abi_only = true
[function.PyEval_CallObjectWithKeywords]
    added = '3.2'
    abi_only = true
[function.PyEval_EvalCode]
    added = '3.2'
[function.PyEval_EvalCodeEx]
    added = '3.2'
[function.PyEval_EvalFrame]
    added = '3.2'
[function.PyEval_EvalFrameEx]
    added = '3.2'
[function.PyEval_GetBuiltins]
    added = '3.2'
[function.PyEval_GetFrame]
    added = '3.2'
[function.PyEval_GetFuncDesc]
    added = '3.2'
[function.PyEval_GetFuncName]
    added = '3.2'
[function.PyEval_GetGlobals]
    added = '3.2'
[function.PyEval_GetLocals]
    added = '3.2'
[function.PyEval_InitThreads]
    added = '3.2'
[function.PyEval_ReleaseLock]
    added = '3.2'
    abi_only = true
[function.PyEval_ReleaseThread]
    added = '3.2'
[function.PyEval_RestoreThread]
    added = '3.2'
[function.PyEval_SaveThread]
    added = '3.2'
[function.PyEval_ThreadsInitialized]
    added = '3.2'
    abi_only = true
[data.PyExc_ArithmeticError]
    added = '3.2'
[data.PyExc_AssertionError]
    added = '3.2'
[data.PyExc_AttributeError]
    added = '3.2'
[data.PyExc_BaseException]
    added = '3.2'
[data.PyExc_BaseExceptionGroup]
    added = '3.11'
[data.PyExc_BufferError]
    added = '3.2'
[data.PyExc_BytesWarning]
    added = '3.2'
[data.PyExc_DeprecationWarning]
    added = '3.2'
[data.PyExc_EOFError]
    added = '3.2'
[data.PyExc_EnvironmentError]
    added = '3.2'
[data.PyExc_Exception]
    added = '3.2'
[data.PyExc_FloatingPointError]
    added = '3.2'
[data.PyExc_FutureWarning]
    added = '3.2'
[data.PyExc_GeneratorExit]
    added = '3.2'
[data.PyExc_IOError]
    added = '3.2'
[data.PyExc_ImportError]
    added = '3.2'
[data.PyExc_ImportWarning]
    added = '3.2'
[data.PyExc_IndentationError]
    added = '3.2'
[data.PyExc_IndexError]
    added = '3.2'
[data.PyExc_KeyError]
    added = '3.2'
[data.PyExc_KeyboardInterrupt]
    added = '3.2'
[data.PyExc_LookupError]
    added = '3.2'
[data.PyExc_MemoryError]
    added = '3.2'
[data.PyExc_NameError]
    added = '3.2'
[data.PyExc_NotImplementedError]
    added = '3.2'
[data.PyExc_OSError]
    added = '3.2'
[data.PyExc_OverflowError]
    added = '3.2'
[data.PyExc_PendingDeprecationWarning]
    added = '3.2'
[data.PyExc_ReferenceError]
    added = '3.2'
[data.PyExc_RuntimeError]
    added = '3.2'
[data.PyExc_RuntimeWarning]
    added = '3.2'
[data.PyExc_StopIteration]
    added = '3.2'
[data.PyExc_SyntaxError]
    added = '3.2'
[data.PyExc_SyntaxWarning]
    added = '3.2'
[data.PyExc_SystemError]
    added = '3.2'
[data.PyExc_SystemExit]
    added = '3.2'
[data.PyExc_TabError]
    added = '3.2'
[data.PyExc_TypeError]
    added = '3.2'
[data.PyExc_UnboundLocalError]
    added = '3.2'
[data.PyExc_UnicodeDecodeError]
    added = '3.2'
[data.PyExc_UnicodeEncodeError]
    added = '3.2'
[data.PyExc_UnicodeError]
    added = '3.2'
[data.PyExc_UnicodeTranslateError]
    added = '3.2'
[data.PyExc_UnicodeWarning]
    added = '3.2'
[data.PyExc_UserWarning]
    added = '3.2'
[data.PyExc_ValueError]
    added = '3.2'
[data.PyExc_Warning]
    added = '3.2'
[data.PyExc_ZeroDivisionError]
    added = '3.2'
[function.PyException_GetCause]
    added = '3.2'
[function.PyException_GetContext]
    added = '3.2'
[function.PyException_GetTraceback]
    added = '3.2'
[function.PyException_SetCause]
    added = '3.2'
[function.PyException_SetContext]
    added = '3.2'
[function.PyException_SetTraceback]
    added = '3.2'
[function.PyFile_FromFd]
    added = '3.2'
[function.PyFile_GetLine]
    added = '3.2'
[function.PyFile_WriteObject]
    added = '3.2'
[function.PyFile_WriteString]
    added = '3.2'
[data.PyFilter_Type]
    added = '3.2'
[function.PyFloat_AsDouble]
    added = '3.2'
[function.PyFloat_FromDouble]
    added = '3.2'
[function.PyFloat_FromString]
    added = '3.2'
[function.PyFloat_GetInfo]
    added = '3.2'
[function.PyFloat_GetMax]
    added = '3.2'
[function.PyFloat_GetMin]
    added = '3.2'
[data.PyFloat_Type]
    added = '3.2'
[function.PyFrozenSet_New]
    added = '3.2'
[data.PyFrozenSet_Type]
    added = '3.2'
[function.PyGC_Collect]
    added = '3.2'
[function.PyGILState_Ensure]
    added = '3.2'
[function.PyGILState_GetThisThreadState]
    added = '3.2'
[function.PyGILState_Release]
    added = '3.2'
[data.PyGetSetDescr_Type]
    added = '3.2'
[function.PyImport_AddModule]
    added = '3.2'
[function.PyImport_AppendInittab]
    added = '3.2'
[function.PyImport_ExecCodeModule]
    added = '3.2'
[function.PyImport_ExecCodeModuleEx]
    added = '3.2'
[function.PyImport_ExecCodeModuleWithPathnames]
    added = '3.2'
[function.PyImport_GetImporter]
    added = '3.2'
[function.PyImport_GetMagicNumber]
    added = '3.2'
[function.PyImport_GetMagicTag]
    added = '3.2'
[function.PyImport_GetModuleDict]
    added = '3.2'
[function.PyImport_Import]
    added = '3.2'
[function.PyImport_ImportFrozenModule]
    added = '3.2'
[function.PyImport_ImportModule]
    added = '3.2'
[function.PyImport_ImportModuleLevel]
    added = '3.2'
[function.PyImport_ImportModuleNoBlock]
    added = '3.2'
[function.PyImport_ReloadModule]
    added = '3.2'
[function.PyInterpreterState_Clear]
    added = '3.2'
[function.PyInterpreterState_Delete]
    added = '3.2'
[function.PyInterpreterState_New]
    added = '3.2'
[function.PyIter_Next]
    added = '3.2'
[data.PyListIter_Type]
    added = '3.2'
[data.PyListRevIter_Type]
    added = '3.2'
[function.PyList_Append]
    added = '3.2'
[function.PyList_AsTuple]
    added = '3.2'
[function.PyList_GetItem]
    added = '3.2'
[function.PyList_GetSlice]
    added = '3.2'
[function.PyList_Insert]
    added = '3.2'
[function.PyList_New]
    added = '3.2'
[function.PyList_Reverse]
    added = '3.2'
[function.PyList_SetItem]
    added = '3.2'
[function.PyList_SetSlice]
    added = '3.2'
[function.PyList_Size]
    added = '3.2'
[function.PyList_Sort]
    added = '3.2'
[data.PyList_Type]
    added = '3.2'
[data.PyLongRangeIter_Type]
    added = '3.2'
[function.PyLong_AsDouble]
    added = '3.2'
[function.PyLong_AsLong]
    added = '3.2'
[function.PyLong_AsLongAndOverflow]
    added = '3.2'
[function.PyLong_AsLongLong]
    added = '3.2'
[function.PyLong_AsLongLongAndOverflow]
    added = '3.2'
[function.PyLong_AsSize_t]
    added = '3.2'
[function.PyLong_AsSsize_t]
    added = '3.2'
[function.PyLong_AsUnsignedLong]
    added = '3.2'
[function.PyLong_AsUnsignedLongLong]
    added = '3.2'
[function.PyLong_AsUnsignedLongLongMask]
    added = '3.2'
[function.PyLong_AsUnsignedLongMask]
    added = '3.2'
[function.PyLong_AsVoidPtr]
    added = '3.2'
[function.PyLong_FromDouble]
    added = '3.2'
[function.PyLong_FromLong]
    added = '3.2'
[function.PyLong_FromLongLong]
    added = '3.2'
[function.PyLong_FromSize_t]
    added = '3.2'
[function.PyLong_FromSsize_t]
    added = '3.2'
[function.PyLong_FromString]
    added = '3.2'
[function.PyLong_FromUnsignedLong]
    added = '3.2'
[function.PyLong_FromUnsignedLongLong]
    added = '3.2'
[function.PyLong_FromVoidPtr]
    added = '3.2'
[function.PyLong_GetInfo]
    added = '3.2'
[data.PyLong_Type]
    added = '3.2'
[data.PyMap_Type]
    added = '3.2'
[function.PyMapping_Check]
    added = '3.2'
[function.PyMapping_GetItemString]
    added = '3.2'
[function.PyMapping_HasKey]
    added = '3.2'
[function.PyMapping_HasKeyString]
    added = '3.2'
[function.PyMapping_Items]
    added = '3.2'
[function.PyMapping_Keys]
    added = '3.2'
[function.PyMapping_Length]
    added = '3.2'
[function.PyMapping_SetItemString]
    added = '3.2'
[function.PyMapping_Size]
    added = '3.2'
[function.PyMapping_Values]
    added = '3.2'
[function.PyMem_Free]
    added = '3.2'
[function.PyMem_Malloc]
    added = '3.2'
[function.PyMem_Realloc]
    added = '3.2'
[data.PyMemberDescr_Type]
    added = '3.2'
[function.PyMemoryView_FromObject]
    added = '3.2'
[function.PyMemoryView_GetContiguous]
    added = '3.2'
[data.PyMemoryView_Type]
    added = '3.2'
[data.PyMethodDescr_Type]
    added = '3.2'
[function.PyModule_AddIntConstant]
    added = '3.2'
[function.PyModule_AddObject]
    added = '3.2'
[function.PyModule_AddStringConstant]
    added = '3.2'
[function.PyModule_Create2]
    added = '3.2'
[function.PyModule_GetDef]
    added = '3.2'
[function.PyModule_GetDict]
    added = '3.2'
[function.PyModule_GetFilename]
    added = '3.2'
[function.PyModule_GetFilenameObject]
    added = '3.2'
[function.PyModule_GetName]
    added = '3.2'
[function.PyModule_GetState]
    added = '3.2'
[function.PyModule_New]
    added = '3.2'
[data.PyModule_Type]
    added = '3.2'
[function.PyNumber_Absolute]
    added = '3.2'
[function.PyNumber_Add]
    added = '3.2'
[function.PyNumber_And]
    added = '3.2'
[function.PyNumber_AsSsize_t]
    added = '3.2'
[function.PyNumber_Check]
    added = '3.2'
[function.PyNumber_Divmod]
    added = '3.2'
[function.PyNumber_Float]
    added = '3.2'
[function.PyNumber_FloorDivide]
    added = '3.2'
[function.PyNumber_InPlaceAdd]
    added = '3.2'
[function.PyNumber_InPlaceAnd]
    added = '3.2'
[function.PyNumber_InPlaceFloorDivide]
    added = '3.2'
[function.PyNumber_InPlaceLshift]
    added = '3.2'
[function.PyNumber_InPlaceMultiply]
    added = '3.2'
[function.PyNumber_InPlaceOr]
    added = '3.2'
[function.PyNumber_InPlacePower]
    added = '3.2'
[function.PyNumber_InPlaceRemainder]
    added = '3.2'
[function.PyNumber_InPlaceRshift]
    added = '3.2'
[function.PyNumber_InPlaceSubtract]
    added = '3.2'
[function.PyNumber_InPlaceTrueDivide]
    added = '3.2'
[function.PyNumber_InPlaceXor]
    added = '3.2'
[function.PyNumber_Index]
    added = '3.2'
[function.PyNumber_Invert]
    added = '3.2'
[function.PyNumber_Long]
    added = '3.2'
[function.PyNumber_Lshift]
    added = '3.2'
[function.PyNumber_Multiply]
    added = '3.2'
[function.PyNumber_Negative]
    added = '3.2'
[function.PyNumber_Or]
    added = '3.2'
[function.PyNumber_Positive]
    added = '3.2'
[function.PyNumber_Power]
    added = '3.2'
[function.PyNumber_Remainder]
    added = '3.2'
[function.PyNumber_Rshift]
    added = '3.2'
[function.PyNumber_Subtract]
    added = '3.2'
[function.PyNumber_ToBase]
    added = '3.2'
[function.PyNumber_TrueDivide]
    added = '3.2'
[function.PyNumber_Xor]
    added = '3.2'
[function.PyOS_AfterFork]
    added = '3.2'
    ifdef = 'HAVE_FORK'
[data.PyOS_InputHook]
    added = '3.2'
[function.PyOS_InterruptOccurred]
    added = '3.2'
[function.PyOS_double_to_string]
    added = '3.2'
[function.PyOS_getsig]
    added = '3.2'
[function.PyOS_mystricmp]
    added = '3.2'
[function.PyOS_mystrnicmp]
    added = '3.2'
[function.PyOS_setsig]
    added = '3.2'
[function.PyOS_snprintf]
    added = '3.2'
[function.PyOS_string_to_double]
    added = '3.2'
[function.PyOS_strtol]
    added = '3.2'
[function.PyOS_strtoul]
    added = '3.2'
[function.PyOS_vsnprintf]
    added = '3.2'
[function.PyObject_ASCII]
    added = '3.2'
[function.PyObject_AsFileDescriptor]
    added = '3.2'
[function.PyObject_Bytes]
    added = '3.2'
[function.PyObject_Call]
    added = '3.2'
[function.PyObject_CallFunction]
    added = '3.2'
[function.PyObject_CallFunctionObjArgs]
    added = '3.2'
[function.PyObject_CallMethod]
    added = '3.2'
[function.PyObject_CallMethodObjArgs]
    added = '3.2'
[function.PyObject_CallObject]
    added = '3.2'
[function.PyObject_ClearWeakRefs]
    added = '3.2'
[function.PyObject_DelItem]
    added = '3.2'
[function.PyObject_DelItemString]
    added = '3.2'
[function.PyObject_Dir]
    added = '3.2'
[function.PyObject_Format]
    added = '3.2'
[function.PyObject_Free]
    added = '3.2'
[function.PyObject_GC_Del]
    added = '3.2'
[function.PyObject_GC_Track]
    added = '3.2'
[function.PyObject_GC_UnTrack]
    added = '3.2'
[function.PyObject_GenericGetAttr]
    added = '3.2'
[function.PyObject_GenericSetAttr]
    added = '3.2'
[function.PyObject_GetAttr]
    added = '3.2'
[function.PyObject_GetAttrString]
    added = '3.2'
[function.PyObject_GetItem]
    added = '3.2'
[function.PyObject_GetIter]
    added = '3.2'
[function.PyObject_HasAttr]
    added = '3.2'
[function.PyObject_HasAttrString]
    added = '3.2'
[function.PyObject_Hash]
    added = '3.2'
[function.PyObject_HashNotImplemented]
    added = '3.2'
[function.PyObject_Init]
    added = '3.2'
[function.PyObject_InitVar]
    added = '3.2'
[function.PyObject_IsInstance]
    added = '3.2'
[function.PyObject_IsSubclass]
    added = '3.2'
[function.PyObject_IsTrue]
    added = '3.2'
[function.PyObject_Length]
    added = '3.2'
[function.PyObject_Malloc]
    added = '3.2'
[function.PyObject_Not]
    added = '3.2'
[function.PyObject_Realloc]
    added = '3.2'
[function.PyObject_Repr]
    added = '3.2'
[function.PyObject_RichCompare]
    added = '3.2'
[function.PyObject_RichCompareBool]
    added = '3.2'
[function.PyObject_SelfIter]
    added = '3.2'
[function.PyObject_SetAttr]
    added = '3.2'
[function.PyObject_SetAttrString]
    added = '3.2'
[function.PyObject_SetItem]
    added = '3.2'
[function.PyObject_Size]
    added = '3.2'
[function.PyObject_Str]
    added = '3.2'
[function.PyObject_Type]
    added = '3.2'
[data.PyProperty_Type]
    added = '3.2'
[data.PyRangeIter_Type]
    added = '3.2'
[data.PyRange_Type]
    added = '3.2'
[data.PyReversed_Type]
    added = '3.2'
[function.PySeqIter_New]
    added = '3.2'
[data.PySeqIter_Type]
    added = '3.2'
[function.PySequence_Check]
    added = '3.2'
[function.PySequence_Concat]
    added = '3.2'
[function.PySequence_Contains]
    added = '3.2'
[function.PySequence_Count]
    added = '3.2'
[function.PySequence_DelItem]
    added = '3.2'
[function.PySequence_DelSlice]
    added = '3.2'
[function.PySequence_Fast]
    added = '3.2'
[function.PySequence_GetItem]
    added = '3.2'
[function.PySequence_GetSlice]
    added = '3.2'
[function.PySequence_In]
    added = '3.2'
[function.PySequence_InPlaceConcat]
    added = '3.2'
[function.PySequence_InPlaceRepeat]
    added = '3.2'
[function.PySequence_Index]
    added = '3.2'
[function.PySequence_Length]
    added = '3.2'
[function.PySequence_List]
    added = '3.2'
[function.PySequence_Repeat]
    added = '3.2'
[function.PySequence_SetItem]
    added = '3.2'
[function.PySequence_SetSlice]
    added = '3.2'
[function.PySequence_Size]
    added = '3.2'
[function.PySequence_Tuple]
    added = '3.2'
[data.PySetIter_Type]
    added = '3.2'
[function.PySet_Add]
    added = '3.2'
[function.PySet_Clear]
    added = '3.2'
[function.PySet_Contains]
    added = '3.2'
[function.PySet_Discard]
    added = '3.2'
[function.PySet_New]
    added = '3.2'
[function.PySet_Pop]
    added = '3.2'
[function.PySet_Size]
    added = '3.2'
[data.PySet_Type]
    added = '3.2'
[function.PySlice_GetIndices]
    added = '3.2'
[function.PySlice_GetIndicesEx]
    added = '3.2'
[function.PySlice_New]
    added = '3.2'
[data.PySlice_Type]
    added = '3.2'
[function.PyState_FindModule]
    added = '3.2'
[function.PyStructSequence_GetItem]
    added = '3.2'
[function.PyStructSequence_New]
    added = '3.2'
[function.PyStructSequence_NewType]
    added = '3.2'
[function.PyStructSequence_SetItem]
    added = '3.2'
[data.PySuper_Type]
    added = '3.2'
[function.PySys_AddWarnOption]
    added = '3.2'
    abi_only = true
[function.PySys_AddWarnOptionUnicode]
    added = '3.2'
    abi_only = true
[function.PySys_FormatStderr]
    added = '3.2'
[function.PySys_FormatStdout]
    added = '3.2'
[function.PySys_GetObject]
    added = '3.2'
[function.PySys_HasWarnOptions]
    added = '3.2'
    abi_only = true
[function.PySys_ResetWarnOptions]
    added = '3.2'
[function.PySys_SetArgv]
    added = '3.2'
[function.PySys_SetArgvEx]
    added = '3.2'
[function.PySys_SetObject]
    added = '3.2'
[function.PySys_SetPath]
    added = '3.2'
    abi_only = true
[function.PySys_WriteStderr]
    added = '3.2'
[function.PySys_WriteStdout]
    added = '3.2'
[function.PyThreadState_Clear]
    added = '3.2'
[function.PyThreadState_Delete]
    added = '3.2'
[function.PyThreadState_DeleteCurrent]
    added = '3.2'
    abi_only = true
[function.PyThreadState_Get]
    added = '3.2'
[function.PyThreadState_GetDict]
    added = '3.2'
[function.PyThreadState_New]
    added = '3.2'
[function.PyThreadState_SetAsyncExc]
    added = '3.2'
[function.PyThreadState_Swap]
    added = '3.2'
[function.PyTraceBack_Here]
    added = '3.2'
[function.PyTraceBack_Print]
    added = '3.2'
[data.PyTraceBack_Type]
    added = '3.2'
[data.PyTupleIter_Type]
    added = '3.2'
[function.PyTuple_GetItem]
    added = '3.2'
[function.PyTuple_GetSlice]
    added = '3.2'
[function.PyTuple_New]
    added = '3.2'
[function.PyTuple_Pack]
    added = '3.2'
[function.PyTuple_SetItem]
    added = '3.2'
[function.PyTuple_Size]
    added = '3.2'
[data.PyTuple_Type]
    added = '3.2'
[function.PyType_ClearCache]
    added = '3.2'
[function.PyType_GenericAlloc]
    added = '3.2'
[function.PyType_GenericNew]
    added = '3.2'
[function.PyType_GetFlags]
    added = '3.2'
[function.PyType_IsSubtype]
    added = '3.2'
[function.PyType_Modified]
    added = '3.2'
[function.PyType_Ready]
    added = '3.2'
[data.PyType_Type]
    added = '3.2'
[function.PyUnicodeDecodeError_Create]
    added = '3.2'
[function.PyUnicodeDecodeError_GetEncoding]
    added = '3.2'
[function.PyUnicodeDecodeError_GetEnd]
    added = '3.2'
[function.PyUnicodeDecodeError_GetObject]
    added = '3.2'
[function.PyUnicodeDecodeError_GetReason]
    added = '3.2'
[function.PyUnicodeDecodeError_GetStart]
    added = '3.2'
[function.PyUnicodeDecodeError_SetEnd]
    added = '3.2'
[function.PyUnicodeDecodeError_SetReason]
    added = '3.2'
[function.PyUnicodeDecodeError_SetStart]
    added = '3.2'
[function.PyUnicodeEncodeError_GetEncoding]
    added = '3.2'
[function.PyUnicodeEncodeError_GetEnd]
    added = '3.2'
[function.PyUnicodeEncodeError_GetObject]
    added = '3.2'
[function.PyUnicodeEncodeError_GetReason]
    added = '3.2'
[function.PyUnicodeEncodeError_GetStart]
    added = '3.2'
[function.PyUnicodeEncodeError_SetEnd]
    added = '3.2'
[function.PyUnicodeEncodeError_SetReason]
    added = '3.2'
[function.PyUnicodeEncodeError_SetStart]
    added = '3.2'
[data.PyUnicodeIter_Type]
    added = '3.2'
[function.PyUnicodeTranslateError_GetEnd]
    added = '3.2'
[function.PyUnicodeTranslateError_GetObject]
    added = '3.2'
[function.PyUnicodeTranslateError_GetReason]
    added = '3.2'
[function.PyUnicodeTranslateError_GetStart]
    added = '3.2'
[function.PyUnicodeTranslateError_SetEnd]
    added = '3.2'
[function.PyUnicodeTranslateError_SetReason]
    added = '3.2'
[function.PyUnicodeTranslateError_SetStart]
    added = '3.2'
[function.PyUnicode_Append]
    added = '3.2'
[function.PyUnicode_AppendAndDel]
    added = '3.2'
[function.PyUnicode_AsASCIIString]
    added = '3.2'
[function.PyUnicode_AsCharmapString]
    added = '3.2'
[function.PyUnicode_AsDecodedObject]
    added = '3.2'
[function.PyUnicode_AsDecodedUnicode]
    added = '3.2'
[function.PyUnicode_AsEncodedObject]
    added = '3.2'
[function.PyUnicode_AsEncodedString]
    added = '3.2'
[function.PyUnicode_AsEncodedUnicode]
    added = '3.2'
[function.PyUnicode_AsLatin1String]
    added = '3.2'
[function.PyUnicode_AsRawUnicodeEscapeString]
    added = '3.2'
[function.PyUnicode_AsUTF16String]
    added = '3.2'
[function.PyUnicode_AsUTF32String]
    added = '3.2'
[function.PyUnicode_AsUTF8String]
    added = '3.2'
[function.PyUnicode_AsUnicodeEscapeString]
    added = '3.2'
[function.PyUnicode_AsWideChar]
    added = '3.2'
[function.PyUnicode_Compare]
    added = '3.2'
[function.PyUnicode_Concat]
    added = '3.2'
[function.PyUnicode_Contains]
    added = '3.2'
[function.PyUnicode_Count]
    added = '3.2'
[function.PyUnicode_Decode]
    added = '3.2'
[function.PyUnicode_DecodeASCII]
    added = '3.2'
[function.PyUnicode_DecodeCharmap]
    added = '3.2'
[function.PyUnicode_DecodeFSDefault]
    added = '3.2'
[function.PyUnicode_DecodeFSDefaultAndSize]
    added = '3.2'
[function.PyUnicode_DecodeLatin1]
    added = '3.2'
[function.PyUnicode_DecodeRawUnicodeEscape]
    added = '3.2'
[function.PyUnicode_DecodeUTF16]
    added = '3.2'
[function.PyUnicode_DecodeUTF16Stateful]
    added = '3.2'
[function.PyUnicode_DecodeUTF32]
    added = '3.2'
[function.PyUnicode_DecodeUTF32Stateful]
    added = '3.2'
[function.PyUnicode_DecodeUTF8]
    added = '3.2'
[function.PyUnicode_DecodeUTF8Stateful]
    added = '3.2'
[function.PyUnicode_DecodeUnicodeEscape]
    added = '3.2'
[function.PyUnicode_FSConverter]
    added = '3.2'
[function.PyUnicode_FSDecoder]
    added = '3.2'
[function.PyUnicode_Find]
    added = '3.2'
[function.PyUnicode_Format]
    added = '3.2'
[function.PyUnicode_FromEncodedObject]
    added = '3.2'
[function.PyUnicode_FromFormat]
    added = '3.2'
[function.PyUnicode_FromFormatV]
    added = '3.2'
[function.PyUnicode_FromObject]
    added = '3.2'
[function.PyUnicode_FromOrdinal]
    added = '3.2'
[function.PyUnicode_FromString]
    added = '3.2'
[function.PyUnicode_FromStringAndSize]
    added = '3.2'
[function.PyUnicode_FromWideChar]
    added = '3.2'
[function.PyUnicode_GetDefaultEncoding]
    added = '3.2'
[function.PyUnicode_GetSize]
    added = '3.2'
    abi_only = true
[function.PyUnicode_IsIdentifier]
    added = '3.2'
[function.PyUnicode_Join]
    added = '3.2'
[function.PyUnicode_Partition]
    added = '3.2'
[function.PyUnicode_RPartition]
    added = '3.2'
[function.PyUnicode_RSplit]
    added = '3.2'
[function.PyUnicode_Replace]
    added = '3.2'
[function.PyUnicode_Resize]
    added = '3.2'
[function.PyUnicode_RichCompare]
    added = '3.2'
[function.PyUnicode_Split]
    added = '3.2'
[function.PyUnicode_Splitlines]
    added = '3.2'
[function.PyUnicode_Tailmatch]
    added = '3.2'
[function.PyUnicode_Translate]
    added = '3.2'
[function.PyUnicode_BuildEncodingMap]
    added = '3.2'
[function.PyUnicode_CompareWithASCIIString]
    added = '3.2'
[function.PyUnicode_DecodeUTF7]
    added = '3.2'
[function.PyUnicode_DecodeUTF7Stateful]
    added = '3.2'
[function.PyUnicode_EncodeFSDefault]
    added = '3.2'
[function.PyUnicode_InternFromString]
    added = '3.2'
[function.PyUnicode_InternImmortal]
    added = '3.2'
    abi_only = true
[function.PyUnicode_InternInPlace]
    added = '3.2'
[data.PyUnicode_Type]
    added = '3.2'
[function.PyWeakref_GetObject]
    added = '3.2'
[function.PyWeakref_NewProxy]
    added = '3.2'
[function.PyWeakref_NewRef]
    added = '3.2'
[data.PyWrapperDescr_Type]
    added = '3.2'
[function.PyWrapper_New]
    added = '3.2'
[data.PyZip_Type]
    added = '3.2'
[function.Py_AddPendingCall]
    added = '3.2'
[function.Py_AtExit]
    added = '3.2'
[function.Py_BuildValue]
    added = '3.2'
[function.Py_CompileString]
    added = '3.2'
[function.Py_DecRef]
    added = '3.2'
[function.Py_EndInterpreter]
    added = '3.2'
[function.Py_Exit]
    added = '3.2'
[function.Py_FatalError]
    added = '3.2'
[data.Py_FileSystemDefaultEncoding]
    added = '3.2'
[function.Py_Finalize]
    added = '3.2'
[function.Py_GetBuildInfo]
    added = '3.2'
[function.Py_GetCompiler]
    added = '3.2'
[function.Py_GetCopyright]
    added = '3.2'
[function.Py_GetExecPrefix]
    added = '3.2'
[function.Py_GetPath]
    added = '3.2'
[function.Py_GetPlatform]
    added = '3.2'
[function.Py_GetPrefix]
    added = '3.2'
[function.Py_GetProgramFullPath]
    added = '3.2'
[function.Py_GetProgramName]
    added = '3.2'
[function.Py_GetPythonHome]
    added = '3.2'
[function.Py_GetRecursionLimit]
    added = '3.2'
[function.Py_GetVersion]
    added = '3.2'
[data.Py_HasFileSystemDefaultEncoding]
    added = '3.2'
[function.Py_IncRef]
    added = '3.2'
[function.Py_Initialize]
    added = '3.2'
[function.Py_InitializeEx]
    added = '3.2'
[function.Py_IsInitialized]
    added = '3.2'
[function.Py_Main]
    added = '3.2'
[function.Py_MakePendingCalls]
    added = '3.2'
[function.Py_NewInterpreter]
    added = '3.2'
[function.Py_ReprEnter]
    added = '3.2'
[function.Py_ReprLeave]
    added = '3.2'
[function.Py_SetProgramName]
    added = '3.2'
[function.Py_SetPythonHome]
    added = '3.2'
[function.Py_SetRecursionLimit]
    added = '3.2'
[function.Py_VaBuildValue]
    added = '3.2'

[function._PyErr_BadInternalCall]
    added = '3.2'
    abi_only = true
[function._PyObject_CallFunction_SizeT]
    added = '3.2'
    abi_only = true
[function._PyObject_CallMethod_SizeT]
    added = '3.2'
    abi_only = true
[function._PyObject_GC_New]
    added = '3.2'
    abi_only = true
[function._PyObject_GC_NewVar]
    added = '3.2'
    abi_only = true
[function._PyObject_GC_Resize]
    added = '3.2'
    abi_only = true
[function._PyObject_New]
    added = '3.2'
    abi_only = true
[function._PyObject_NewVar]
    added = '3.2'
    abi_only = true
[function._PyState_AddModule]
    added = '3.2'
    abi_only = true
[function._PyThreadState_Init]
    added = '3.2'
    abi_only = true
[function._PyThreadState_Prealloc]
    added = '3.2'
    abi_only = true
[data._PyWeakref_CallableProxyType]
    added = '3.2'
    abi_only = true
[data._PyWeakref_ProxyType]
    added = '3.2'
    abi_only = true
[data._PyWeakref_RefType]
    added = '3.2'
    abi_only = true
[function._Py_BuildValue_SizeT]
    added = '3.2'
    abi_only = true
[function._Py_CheckRecursiveCall]
    added = '3.2'
    abi_only = true
[function._Py_Dealloc]
    added = '3.2'
    abi_only = true
[data._Py_EllipsisObject]
    added = '3.2'
    abi_only = true
[data._Py_FalseStruct]
    added = '3.2'
    abi_only = true
[data._Py_NoneStruct]
    added = '3.2'
    abi_only = true
[data._Py_NotImplementedStruct]
    added = '3.2'
    abi_only = true
[data._Py_SwappedOp]
    added = '3.2'
    abi_only = true
[data._Py_TrueStruct]
    added = '3.2'
    abi_only = true
[function._Py_VaBuildValue_SizeT]
    added = '3.2'
    abi_only = true

# Old buffer protocol support (deprecated)

[function.PyObject_AsCharBuffer]
    added = '3.2'
    abi_only = true
[function.PyObject_AsReadBuffer]
    added = '3.2'
    abi_only = true
[function.PyObject_AsWriteBuffer]
    added = '3.2'
    abi_only = true
[function.PyObject_CheckReadBuffer]
    added = '3.2'
    abi_only = true

# Flags are implicitly part of the ABI:

[const.Py_TPFLAGS_DEFAULT]
    added = '3.2'
[const.Py_TPFLAGS_BASETYPE]
    added = '3.2'
[const.Py_TPFLAGS_HAVE_GC]
    added = '3.2'

[const.METH_VARARGS]
    added = '3.2'
[const.METH_NOARGS]
    added = '3.2'
[const.METH_O]
    added = '3.2'
[const.METH_CLASS]
    added = '3.2'
[const.METH_STATIC]
    added = '3.2'
[const.METH_COEXIST]
    added = '3.2'
# METH_STACKLESS is undocumented
# METH_FASTCALL is not part of limited API.

# The following are defined in private headers, but historically
# they were exported as part of the stable ABI.
[function.PyMarshal_ReadObjectFromString]
    added = '3.2'
    abi_only = true
[function.PyMarshal_WriteObjectToString]
    added = '3.2'
    abi_only = true
[function.PyMember_GetOne]
    added = '3.2'  # Before 3.12, available in "structmember.h"
[function.PyMember_SetOne]
    added = '3.2'  # Before 3.12, available in "structmember.h"

# TLS api is deprecated; superseded by TSS API

[function.PyThread_ReInitTLS]
    added = '3.2'
[function.PyThread_create_key]
    added = '3.2'
[function.PyThread_delete_key]
    added = '3.2'
[function.PyThread_set_key_value]
    added = '3.2'
[function.PyThread_get_key_value]
    added = '3.2'
[function.PyThread_delete_key_value]
    added = '3.2'
[function.PyThread_acquire_lock]
    added = '3.2'
[function.PyThread_acquire_lock_timed]
    added = '3.2'
[function.PyThread_allocate_lock]
    added = '3.2'
[function.PyThread_exit_thread]
    added = '3.2'
[function.PyThread_free_lock]
    added = '3.2'
[function.PyThread_get_stacksize]
    added = '3.2'
[function.PyThread_get_thread_ident]
    added = '3.2'
[function.PyThread_get_thread_native_id]
    added = '3.2'
    ifdef = 'PY_HAVE_THREAD_NATIVE_ID'
[function.PyThread_init_thread]
    added = '3.2'
[function.PyThread_release_lock]
    added = '3.2'
[function.PyThread_set_stacksize]
    added = '3.2'
[function.PyThread_start_new_thread]
    added = '3.2'

# The following were added in PC/python3.def in Python 3.3:
# 7800f75827b1be557be16f3b18f5170fbf9fae08
# 9c56409d3353b8cd4cfc19e0467bbe23fd34fc92
# 75aeaa9b18667219bbacbc58ba6efecccef9dfbd

[function.PyState_AddModule]
    added = '3.3'
[function.PyState_RemoveModule]
    added = '3.3'
[function.PyType_FromSpecWithBases]
    added = '3.3'
[function._PyArg_Parse_SizeT]
    added = '3.3'
    abi_only = true
[function._PyArg_ParseTuple_SizeT]
    added = '3.3'
    abi_only = true
[function._PyArg_ParseTupleAndKeywords_SizeT]
    added = '3.3'
    abi_only = true
[function._PyArg_VaParse_SizeT]
    added = '3.3'
    abi_only = true
[function._PyArg_VaParseTupleAndKeywords_SizeT]
    added = '3.3'
    abi_only = true
[function.PyThread_GetInfo]
    added = '3.3'

# The following were added in PC/python3.def in Python 3.4:
# 3ba3a3ee56c142e93d6bbe20ff6bf939212a30f0

[function.PyCFunction_New]
    added = '3.4'
[function.PyType_GetSlot]
    added = '3.4'

# The following were added in PC/python3.def in Python 3.5:
# 11d7b1423fc44d764eba7065ea5eba58ed748b21
# f3b73ad51da3097d7915796fdc62608b1ab90c0a

[function.PyErr_FormatV]
    added = '3.5'
[function.PyModuleDef_Init]
    added = '3.5'
[data.PyModuleDef_Type]
    added = '3.5'

# New slots in 3.5:
# d51374ed78a3e3145911a16cdf3b9b84b3ba7d15 - Matrix multiplication (PEP 465)
# 7544508f0245173bff5866aa1598c8f6cce1fc5f - Async iterators (PEP 492)
# 0969a9f8abcf98bb43ea77b1dd050426adcfb4f7 - tp_finalize

[const.Py_nb_matrix_multiply]
    added = '3.5'
[const.Py_nb_inplace_matrix_multiply]
    added = '3.5'
[const.Py_am_await]
    added = '3.5'
[const.Py_am_aiter]
    added = '3.5'
[const.Py_am_anext]
    added = '3.5'
[const.Py_tp_finalize]
    added = '3.5'

# The following were added in PC/python3.def in Python 3.6:

[function.Py_FinalizeEx]
    added = '3.6'

[function.PyOS_FSPath]
    added = '3.6'
[function.PyErr_ResourceWarning]
    added = '3.6'
[function.PyErr_SetImportErrorSubclass]
    added = '3.6'
[data.PyExc_ModuleNotFoundError]
    added = '3.6'

# The following were added in PC/python3.def in Python 3.6.1 and 3.5.3/3.5.4:

[function.PyCodec_NameReplaceErrors]
    added = '3.7'  # (and 3.6.1 and 3.5.3)
[function.PyErr_GetExcInfo]
    added = '3.7'  # (and 3.6.1 and 3.5.3)
[function.PyErr_SetExcInfo]
    added = '3.7'  # (and 3.6.1 and 3.5.3)
[function.PyErr_SetFromErrnoWithFilenameObjects]
    added = '3.7'  # (and 3.6.1 and 3.5.3)
[function.PyErr_SetImportError]
    added = '3.7'  # (and 3.6.1 and 3.5.3)
[function.PyErr_SyntaxLocationEx]
    added = '3.7'  # (and 3.6.1 and 3.5.3)
[data.PyExc_BlockingIOError]
    added = '3.7'  # (and 3.6.1 and 3.5.3)
[data.PyExc_BrokenPipeError]
    added = '3.7'  # (and 3.6.1 and 3.5.3)
[data.PyExc_ChildProcessError]
    added = '3.7'  # (and 3.6.1 and 3.5.3)
[data.PyExc_ConnectionAbortedError]
    added = '3.7'  # (and 3.6.1 and 3.5.3)
[data.PyExc_ConnectionError]
    added = '3.7'  # (and 3.6.1 and 3.5.3)
[data.PyExc_ConnectionRefusedError]
    added = '3.7'  # (and 3.6.1 and 3.5.3)
[data.PyExc_ConnectionResetError]
    added = '3.7'  # (and 3.6.1 and 3.5.3)
[data.PyExc_FileExistsError]
    added = '3.7'  # (and 3.6.1 and 3.5.3)
[data.PyExc_FileNotFoundError]
    added = '3.7'  # (and 3.6.1 and 3.5.3)
[data.PyExc_InterruptedError]
    added = '3.7'  # (and 3.6.1 and 3.5.3)
[data.PyExc_IsADirectoryError]
    added = '3.7'  # (and 3.6.1 and 3.5.3)
[data.PyExc_NotADirectoryError]
    added = '3.7'  # (and 3.6.1 and 3.5.3)
[data.PyExc_PermissionError]
    added = '3.7'  # (and 3.6.1 and 3.5.3)
[data.PyExc_ProcessLookupError]
    added = '3.7'  # (and 3.6.1 and 3.5.3)
[data.PyExc_RecursionError]
    added = '3.7'  # (and 3.6.1 and 3.5.3)
[data.PyExc_ResourceWarning]
    added = '3.7'  # (and 3.6.1 and 3.5.3)
[data.PyExc_StopAsyncIteration]
    added = '3.7'  # (and 3.6.1 and 3.5.3)
[data.PyExc_TimeoutError]
    added = '3.7'  # (and 3.6.1 and 3.5.3)
[function.PyImport_AddModuleObject]
    added = '3.7'  # (and 3.6.1 and 3.5.3)
[function.PyImport_ExecCodeModuleObject]
    added = '3.7'  # (and 3.6.1 and 3.5.3)
[function.PyImport_ImportFrozenModuleObject]
    added = '3.7'  # (and 3.6.1 and 3.5.3)
[function.PyImport_ImportModuleLevelObject]
    added = '3.7'  # (and 3.6.1 and 3.5.3)
[function.PyMem_Calloc]
    added = '3.7'  # (and 3.6.1 and 3.5.3)
[function.PyMemoryView_FromMemory]
    added = '3.7'  # (and 3.6.1 and 3.5.3)
[function.PyModule_AddFunctions]
    added = '3.7'  # (and 3.6.1 and 3.5.3)
[function.PyModule_ExecDef]
    added = '3.7'  # (and 3.6.1 and 3.5.3)
[function.PyModule_FromDefAndSpec2]
    added = '3.7'  # (and 3.6.1 and 3.5.3)
[function.PyModule_GetNameObject]
    added = '3.7'  # (and 3.6.1 and 3.5.3)
[function.PyModule_NewObject]
    added = '3.7'  # (and 3.6.1 and 3.5.3)
[function.PyModule_SetDocString]
    added = '3.7'  # (and 3.6.1 and 3.5.3)
[function.PyNumber_InPlaceMatrixMultiply]
    added = '3.7'  # (and 3.6.1 and 3.5.3)
[function.PyNumber_MatrixMultiply]
    added = '3.7'  # (and 3.6.1 and 3.5.3)
[function.PyObject_Calloc]
    added = '3.7'  # (and 3.6.1 and 3.5.3)
[function.PyObject_GenericSetDict]
    added = '3.7'  # (and 3.6.1 and 3.5.3)
[function.PySys_AddXOption]
    added = '3.7'  # (and 3.6.1 and 3.5.3)
    abi_only = true
[function.PySys_GetXOptions]
    added = '3.7'  # (and 3.6.1 and 3.5.3)
[function.PyUnicode_AsUCS4]
    added = '3.7'  # (and 3.6.1 and 3.5.3)
[function.PyUnicode_AsUCS4Copy]
    added = '3.7'  # (and 3.6.1 and 3.5.3)
[function.PyUnicode_AsWideCharString]
    added = '3.7'  # (and 3.6.1 and 3.5.3)
[function.PyUnicode_DecodeLocale]
    added = '3.7'  # (and 3.6.1 and 3.5.3)
[function.PyUnicode_DecodeLocaleAndSize]
    added = '3.7'  # (and 3.6.1 and 3.5.3)
[function.PyUnicode_EncodeLocale]
    added = '3.7'  # (and 3.6.1 and 3.5.3)
[function.PyUnicode_FindChar]
    added = '3.7'  # (and 3.6.1 and 3.5.3)
[function.PyUnicode_GetLength]
    added = '3.7'  # (and 3.6.1 and 3.5.3)
[function.PyUnicode_ReadChar]
    added = '3.7'  # (and 3.6.1 and 3.5.3)
[function.PyUnicode_Substring]
    added = '3.7'  # (and 3.6.1 and 3.5.3)
[function.PyUnicode_WriteChar]
    added = '3.7'  # (and 3.6.1 and 3.5.3)
[function.Py_DecodeLocale]
    added = '3.7'  # (and 3.6.1 and 3.5.3)
[function.Py_EncodeLocale]
    added = '3.7'  # (and 3.6.1 and 3.5.3)
[function.Py_SetPath]
    added = '3.7'  # (and 3.6.1 and 3.5.3)
    abi_only = true
[function.PyErr_SetExcFromWindowsErr]
    added = '3.7'  # (and 3.6.1 and 3.5.3)
    ifdef = 'MS_WINDOWS'
[function.PyErr_SetExcFromWindowsErrWithFilename]
    added = '3.7'  # (and 3.6.1 and 3.5.3)
    ifdef = 'MS_WINDOWS'
[function.PyErr_SetExcFromWindowsErrWithFilenameObject]
    added = '3.7'  # (and 3.6.1 and 3.5.3)
    ifdef = 'MS_WINDOWS'
[function.PyErr_SetExcFromWindowsErrWithFilenameObjects]
    added = '3.7'  # (and 3.6.1 and 3.5.3)
    ifdef = 'MS_WINDOWS'
[function.PyErr_SetFromWindowsErr]
    added = '3.7'  # (and 3.6.1 and 3.5.3)
    ifdef = 'MS_WINDOWS'
[function.PyErr_SetFromWindowsErrWithFilename]
    added = '3.7'  # (and 3.6.1 and 3.5.3)
    ifdef = 'MS_WINDOWS'
[data.PyExc_WindowsError]
    added = '3.7'  # (and 3.6.1 and 3.5.3)
    ifdef = 'MS_WINDOWS'
[function.PyOS_CheckStack]
    added = '3.7'  # (and 3.6.1 and 3.5.3)
    ifdef = 'USE_STACKCHECK'
[function.PyUnicode_AsMBCSString]
    added = '3.7'  # (and 3.6.1 and 3.5.3)
    ifdef = 'MS_WINDOWS'
[function.PyUnicode_DecodeCodePageStateful]
    added = '3.7'  # (and 3.6.1 and 3.5.3)
    ifdef = 'MS_WINDOWS'
[function.PyUnicode_DecodeMBCS]
    added = '3.7'  # (and 3.6.1 and 3.5.3)
    ifdef = 'MS_WINDOWS'
[function.PyUnicode_DecodeMBCSStateful]
    added = '3.7'  # (and 3.6.1 and 3.5.3)
    ifdef = 'MS_WINDOWS'
[function.PyUnicode_EncodeCodePage]
    added = '3.7'  # (and 3.6.1 and 3.5.3)
    ifdef = 'MS_WINDOWS'

# 3.5.4:
[function.PySlice_AdjustIndices]
    added = '3.7'  # (and 3.6.1 and 3.5.4)
[function.PySlice_Unpack]
    added = '3.7'  # (and 3.6.1 and 3.5.4)

# The following were added in PC/python3.def in Python 3.7:

[function.PyInterpreterState_GetID]
    added = '3.7'
[function.PyThread_tss_alloc]
    added = '3.7'
[function.PyThread_tss_create]
    added = '3.7'
[function.PyThread_tss_delete]
    added = '3.7'
[function.PyThread_tss_free]
    added = '3.7'
[function.PyThread_tss_get]
    added = '3.7'
[function.PyThread_tss_is_created]
    added = '3.7'
[function.PyThread_tss_set]
    added = '3.7'
[function.PyOS_BeforeFork]
    added = '3.7'
    ifdef = 'HAVE_FORK'
[function.PyOS_AfterFork_Parent]
    added = '3.7'
    ifdef = 'HAVE_FORK'
[function.PyOS_AfterFork_Child]
    added = '3.7'
    ifdef = 'HAVE_FORK'

# New method flags in 3.7 (PEP 590):

[const.METH_FASTCALL]
    added = '3.7'
[const.METH_METHOD]
    added = '3.7'

# The following were added in PC/python3.def in Python 3.8:

[function.PyImport_GetModule]
    added = '3.8'
[data.Py_UTF8Mode]
    added = '3.8'
[function.PyExceptionClass_Name]
    added = '3.8'
[function.PyIndex_Check]
    added = '3.8'
[function.PyIter_Check]
    added = '3.8'
[data.PyDictRevIterItem_Type]
    added = '3.8'
[data.PyDictRevIterKey_Type]
    added = '3.8'
[data.PyDictRevIterValue_Type]
    added = '3.8'
[function.PyInterpreterState_GetDict]
    added = '3.8'
[function.Py_BytesMain]
    added = '3.8'

# New type flag (PEP 590):

[const.Py_TPFLAGS_METHOD_DESCRIPTOR]
    added = '3.8'

# The following were added in PC/python3.def in Python 3.9:

[function.Py_EnterRecursiveCall]
    added = '3.9'
[function.Py_LeaveRecursiveCall]
    added = '3.9'
[function.Py_GenericAlias]
    added = '3.9'
[data.Py_GenericAliasType]
    added = '3.9'
[function.PyCMethod_New]
    added = '3.9'
[function.PyInterpreterState_Get]
    added = '3.9'
[function.PyObject_GC_IsFinalized]
    added = '3.9'
[function.PyObject_GC_IsTracked]
    added = '3.9'

# The following were added in PC/python3.def in Python 3.10:

[function.Py_GetArgcArgv]
    added = '3.10'
    abi_only = true
[function.PyIter_Send]
    added = '3.10'
[function.PyUnicode_AsUTF8AndSize]
    added = '3.10'
[function.PyObject_GenericGetDict]
    added = '3.10'
[function.Py_NewRef]
    added = '3.10'
[function.Py_XNewRef]
    added = '3.10'
[function.PyModule_AddType]
    added = '3.10'
[function.PyType_FromModuleAndSpec]
    added = '3.10'
[function.PyType_GetModule]
    added = '3.10'
[function.PyType_GetModuleState]
    added = '3.10'
[function.PyFrame_GetLineNumber]
    added = '3.10'
[function.PyFrame_GetCode]
    added = '3.10'
[function.PyObject_CallNoArgs]
    added = '3.10'
[function.PyThreadState_GetFrame]
    added = '3.10'
[function.PyThreadState_GetID]
    added = '3.10'
[function.PyThreadState_GetInterpreter]
    added = '3.10'
[function.PyModule_AddObjectRef]
    added = '3.10'
[data.Py_FileSystemDefaultEncodeErrors]
    added = '3.10'
[function.PyCodec_Unregister]
    added = '3.10'
[function.PyErr_SetInterruptEx]
    added = '3.10'
[function.Py_Is]
    added = '3.10'
[function.Py_IsTrue]
    added = '3.10'
[function.Py_IsFalse]
    added = '3.10'
[function.Py_IsNone]
    added = '3.10'
[function._Py_IncRef]
    added = '3.10'
    abi_only = true
[function._Py_DecRef]
    added = '3.10'
    abi_only = true
[function.PyAIter_Check]
    added = '3.10'
[function.PyObject_GetAIter]
    added = '3.10'
[data.PyExc_EncodingWarning]
    added = '3.10'

# Support for Stable ABI in debug builds

[data._Py_RefTotal]
    added = '3.10'
    ifdef = 'Py_REF_DEBUG'
    abi_only = true
[function._Py_NegativeRefcount]
    added = '3.10'
    ifdef = 'Py_REF_DEBUG'
    abi_only = true

# New slots in 3.10:

[const.Py_am_send]
    added = '3.10'


# New GC control functions in Py3.10 (https://bugs.python.org/issue28254)

[function.PyGC_Disable]
    added = '3.10'
[function.PyGC_Enable]
    added = '3.10'
[function.PyGC_IsEnabled]
    added = '3.10'

# Add new C API in Python 3.11

[function.PyType_GetName]
    added = '3.11'
[function.PyType_GetQualName]
    added = '3.11'
[data.PyStructSequence_UnnamedField]
    added = '3.11'

# Add stable Py_buffer API in Python 3.11 (https://bugs.python.org/issue45459)
[struct.Py_buffer]
    added = '3.11'
    struct_abi_kind = 'full-abi'
[function.PyObject_CheckBuffer]
    added = '3.11'
[function.PyObject_GetBuffer]
    added = '3.11'
[function.PyBuffer_GetPointer]
    added = '3.11'
[function.PyBuffer_SizeFromFormat]
    added = '3.11'
[function.PyBuffer_ToContiguous]
    added = '3.11'
[function.PyBuffer_FromContiguous]
    added = '3.11'
[function.PyObject_CopyData]
    added = '3.11'
[function.PyBuffer_IsContiguous]
    added = '3.11'
[function.PyBuffer_FillContiguousStrides]
    added = '3.11'
[function.PyBuffer_FillInfo]
    added = '3.11'
[function.PyBuffer_Release]
    added = '3.11'
[function.PyMemoryView_FromBuffer]
    added = '3.11'

# Constants for Py_buffer API added to this list in Python 3.11.1 (https://github.com/python/cpython/issues/98680)
# (they were available with 3.11.0)
[const.PyBUF_MAX_NDIM]
    added = '3.11'
[const.PyBUF_SIMPLE]
    added = '3.11'
[const.PyBUF_WRITABLE]
    added = '3.11'
[const.PyBUF_FORMAT]
    added = '3.11'
[const.PyBUF_ND]
    added = '3.11'
[const.PyBUF_STRIDES]
    added = '3.11'
[const.PyBUF_C_CONTIGUOUS]
    added = '3.11'
[const.PyBUF_F_CONTIGUOUS]
    added = '3.11'
[const.PyBUF_ANY_CONTIGUOUS]
    added = '3.11'
[const.PyBUF_INDIRECT]
    added = '3.11'
[const.PyBUF_CONTIG]
    added = '3.11'
[const.PyBUF_CONTIG_RO]
    added = '3.11'
[const.PyBUF_STRIDED]
    added = '3.11'
[const.PyBUF_STRIDED_RO]
    added = '3.11'
[const.PyBUF_RECORDS]
    added = '3.11'
[const.PyBUF_RECORDS_RO]
    added = '3.11'
[const.PyBUF_FULL]
    added = '3.11'
[const.PyBUF_FULL_RO]
    added = '3.11'
[const.PyBUF_READ]
    added = '3.11'
[const.PyBUF_WRITE]
    added = '3.11'


# (Detailed comments aren't really needed for further entries: from here on
#  we can use version control logs.)

[data.Py_Version]
    added = '3.11'
[function.PyErr_GetHandledException]
    added = '3.11'
[function.PyErr_SetHandledException]
    added = '3.11'

[function.PyType_FromMetaclass]
    added = '3.12'
[const.Py_TPFLAGS_HAVE_VECTORCALL]
    added = '3.12'
[function.PyVectorcall_NARGS]
    added = '3.12'
[function.PyVectorcall_Call]
    added = '3.12'
[function.PyErr_GetRaisedException]
    added = '3.12'
[function.PyErr_SetRaisedException]
    added = '3.12'
[function.PyException_GetArgs]
    added = '3.12'
[function.PyException_SetArgs]
    added = '3.12'

[typedef.vectorcallfunc]
    added = '3.12'
[function.PyObject_Vectorcall]
    added = '3.12'
[function.PyObject_VectorcallMethod]
    added = '3.12'
[macro.PY_VECTORCALL_ARGUMENTS_OFFSET]
    added = '3.12'
[typedef.getbufferproc]
    added = '3.12'
[typedef.releasebufferproc]
    added = '3.12'

[const.Py_T_BYTE]
    added = '3.12'  # Before 3.12, available in "structmember.h" w/o Py_ prefix
[const.Py_T_SHORT]
    added = '3.12'  # Before 3.12, available in "structmember.h" w/o Py_ prefix
[const.Py_T_INT]
    added = '3.12'  # Before 3.12, available in "structmember.h" w/o Py_ prefix
[const.Py_T_LONG]
    added = '3.12'  # Before 3.12, available in "structmember.h" w/o Py_ prefix
[const.Py_T_LONGLONG]
    added = '3.12'  # Before 3.12, available in "structmember.h" w/o Py_ prefix
[const.Py_T_UBYTE]
    added = '3.12'  # Before 3.12, available in "structmember.h" w/o Py_ prefix
[const.Py_T_UINT]
    added = '3.12'  # Before 3.12, available in "structmember.h" w/o Py_ prefix
[const.Py_T_USHORT]
    added = '3.12'  # Before 3.12, available in "structmember.h" w/o Py_ prefix
[const.Py_T_ULONG]
    added = '3.12'  # Before 3.12, available in "structmember.h" w/o Py_ prefix
[const.Py_T_ULONGLONG]
    added = '3.12'  # Before 3.12, available in "structmember.h" w/o Py_ prefix
[const.Py_T_PYSSIZET]
    added = '3.12'  # Before 3.12, available in "structmember.h" w/o Py_ prefix
[const.Py_T_FLOAT]
    added = '3.12'  # Before 3.12, available in "structmember.h" w/o Py_ prefix
[const.Py_T_DOUBLE]
    added = '3.12'  # Before 3.12, available in "structmember.h" w/o Py_ prefix
[const.Py_T_BOOL]
    added = '3.12'  # Before 3.12, available in "structmember.h" w/o Py_ prefix
[const.Py_T_STRING]
    added = '3.12'  # Before 3.12, available in "structmember.h" w/o Py_ prefix
[const.Py_T_STRING_INPLACE]
    added = '3.12'  # Before 3.12, available in "structmember.h" w/o Py_ prefix
[const.Py_T_CHAR]
    added = '3.12'  # Before 3.12, available in "structmember.h" w/o Py_ prefix
[const.Py_T_OBJECT_EX]
    added = '3.12'  # Before 3.12, available in "structmember.h" w/o Py_ prefix
[const.Py_READONLY]
    added = '3.12'  # Before 3.12, available in "structmember.h" w/o Py_ prefix
[const.Py_AUDIT_READ]
    added = '3.12'  # Before 3.12, available in "structmember.h"

[function.PyObject_GetTypeData]
    added = '3.12'
[function.PyType_GetTypeDataSize]
    added = '3.12'
[const.Py_RELATIVE_OFFSET]
    added = '3.12'
[const.Py_TPFLAGS_ITEMS_AT_END]
    added = '3.12'
[function.PyImport_AddModuleRef]
    added = '3.13'
[function.PyWeakref_GetRef]
    added = '3.13'
[function.PyObject_DelAttr]
    added = '3.13'
[function.PyObject_DelAttrString]
    added = '3.13'
[function.PyObject_GetOptionalAttr]
    added = '3.13'
[function.PyObject_GetOptionalAttrString]
    added = '3.13'
[function.PyMapping_GetOptionalItem]
    added = '3.13'
[function.PyMapping_GetOptionalItemString]
    added = '3.13'
[function.PyModule_Add]
    added = '3.13'
[function.PyDict_GetItemRef]
    added = '3.13'
[function.PyDict_GetItemStringRef]
    added = '3.13'
[function.PyLong_AsInt]
    added = '3.13'
[function.PyObject_HasAttrWithError]
    added = '3.13'
[function.PyObject_HasAttrStringWithError]
    added = '3.13'
[function.PyMapping_HasKeyWithError]
    added = '3.13'
[function.PyMapping_HasKeyStringWithError]
    added = '3.13'
[function.Py_IsFinalizing]
    added = '3.13'
[function.PyUnicode_EqualToUTF8]
    added = '3.13'
[function.PyUnicode_EqualToUTF8AndSize]
    added = '3.13'
[function.PyMem_RawMalloc]
    added = '3.13'
[function.PyMem_RawCalloc]
    added = '3.13'
[function.PyMem_RawRealloc]
    added = '3.13'
[function.PyMem_RawFree]
    added = '3.13'
[function.PySys_Audit]
    added = '3.13'
[function.PySys_AuditTuple]
    added = '3.13'
[function._Py_SetRefcnt]
    added = '3.13'
    abi_only = true
[data.PyExc_IncompleteInputError]
    added = '3.13'
[function.PyList_GetItemRef]
    added = '3.13'
[typedef.PyCFunctionFast]
    added = '3.13'
    # "abi-only" since 3.10.  (Callback type names aren't used in C code,
    # but this function signature was expected with METH_FASTCALL.)
[typedef.PyCFunctionFastWithKeywords]
    added = '3.13'
    # "abi-only" since 3.10.  (Same story as PyCFunctionFast.)
[function.PyType_GetFullyQualifiedName]
    added = '3.13'
[function.PyType_GetModuleName]
    added = '3.13'
[function.Py_GetConstant]
    added = '3.13'
[function.Py_GetConstantBorrowed]
    added = '3.13'
[function.PyType_GetModuleByDef]
    added = '3.13'
[function.PyEval_GetFrameBuiltins]
    added = '3.13'
[function.PyEval_GetFrameGlobals]
    added = '3.13'
[function.PyEval_GetFrameLocals]
    added = '3.13'
<<<<<<< HEAD
[function.PyUnicode_AsNativeFormat]
    added = '3.14'
[function.PyUnicode_FromNativeFormat]
=======

[function.Py_TYPE]
>>>>>>> 55596ae0
    added = '3.14'<|MERGE_RESOLUTION|>--- conflicted
+++ resolved
@@ -2507,12 +2507,10 @@
     added = '3.13'
 [function.PyEval_GetFrameLocals]
     added = '3.13'
-<<<<<<< HEAD
+
+[function.Py_TYPE]
+    added = '3.14'
 [function.PyUnicode_AsNativeFormat]
     added = '3.14'
 [function.PyUnicode_FromNativeFormat]
-=======
-
-[function.Py_TYPE]
->>>>>>> 55596ae0
     added = '3.14'