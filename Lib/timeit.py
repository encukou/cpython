--- conflicted
+++ resolved
@@ -126,15 +126,9 @@
             stmt = reindent(stmt, 8)
             if isinstance(setup, str):
                 setup = reindent(setup, 4)
-<<<<<<< HEAD
                 src = template.format(stmt=stmt, setup=setup)
-            elif hasattr(setup, '__call__'):
+            elif callable(setup):
                 src = template.format(stmt=stmt, setup='_setup()')
-=======
-                src = template % {'stmt': stmt, 'setup': setup}
-            elif callable(setup):
-                src = template % {'stmt': stmt, 'setup': '_setup()'}
->>>>>>> 5d1155c0
                 ns['_setup'] = setup
             else:
                 raise ValueError("setup is neither a string nor callable")
