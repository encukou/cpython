# Copyright 2001-2014 by Vinay Sajip. All Rights Reserved.
#
# Permission to use, copy, modify, and distribute this software and its
# documentation for any purpose and without fee is hereby granted,
# provided that the above copyright notice appear in all copies and that
# both that copyright notice and this permission notice appear in
# supporting documentation, and that the name of Vinay Sajip
# not be used in advertising or publicity pertaining to distribution
# of the software without specific, written prior permission.
# VINAY SAJIP DISCLAIMS ALL WARRANTIES WITH REGARD TO THIS SOFTWARE, INCLUDING
# ALL IMPLIED WARRANTIES OF MERCHANTABILITY AND FITNESS. IN NO EVENT SHALL
# VINAY SAJIP BE LIABLE FOR ANY SPECIAL, INDIRECT OR CONSEQUENTIAL DAMAGES OR
# ANY DAMAGES WHATSOEVER RESULTING FROM LOSS OF USE, DATA OR PROFITS, WHETHER
# IN AN ACTION OF CONTRACT, NEGLIGENCE OR OTHER TORTIOUS ACTION, ARISING OUT
# OF OR IN CONNECTION WITH THE USE OR PERFORMANCE OF THIS SOFTWARE.

"""Test harness for the logging module. Run all tests.

Copyright (C) 2001-2014 Vinay Sajip. All Rights Reserved.
"""

import logging
import logging.handlers
import logging.config

import codecs
import configparser
import datetime
import pickle
import io
import gc
import json
import os
import queue
import random
import re
import socket
import struct
import sys
import tempfile
<<<<<<< HEAD
from test.support.script_helper import assert_python_ok
from test import support
=======
from test.script_helper import assert_python_ok
from test.support import (captured_stdout, run_with_locale, run_unittest,
                          patch, requires_zlib, TestHandler, Matcher, HOST,
                          swap_attr)
>>>>>>> 750eae1b
import textwrap
import time
import unittest
import warnings
import weakref
try:
    import threading
    # The following imports are needed only for tests which
    # require threading
    import asyncore
    from http.server import HTTPServer, BaseHTTPRequestHandler
    import smtpd
    from urllib.parse import urlparse, parse_qs
    from socketserver import (ThreadingUDPServer, DatagramRequestHandler,
                              ThreadingTCPServer, StreamRequestHandler)
except ImportError:
    threading = None
try:
    import win32evtlog
except ImportError:
    win32evtlog = None
try:
    import win32evtlogutil
except ImportError:
    win32evtlogutil = None
    win32evtlog = None
try:
    import zlib
except ImportError:
    pass

class BaseTest(unittest.TestCase):

    """Base class for logging tests."""

    log_format = "%(name)s -> %(levelname)s: %(message)s"
    expected_log_pat = r"^([\w.]+) -> (\w+): (\d+)$"
    message_num = 0

    def setUp(self):
        """Setup the default logging stream to an internal StringIO instance,
        so that we can examine log output as we want."""
        logger_dict = logging.getLogger().manager.loggerDict
        logging._acquireLock()
        try:
            self.saved_handlers = logging._handlers.copy()
            self.saved_handler_list = logging._handlerList[:]
            self.saved_loggers = saved_loggers = logger_dict.copy()
            self.saved_name_to_level = logging._nameToLevel.copy()
            self.saved_level_to_name = logging._levelToName.copy()
            self.logger_states = logger_states = {}
            for name in saved_loggers:
                logger_states[name] = getattr(saved_loggers[name],
                                              'disabled', None)
        finally:
            logging._releaseLock()

        # Set two unused loggers
        self.logger1 = logging.getLogger("\xab\xd7\xbb")
        self.logger2 = logging.getLogger("\u013f\u00d6\u0047")

        self.root_logger = logging.getLogger("")
        self.original_logging_level = self.root_logger.getEffectiveLevel()

        self.stream = io.StringIO()
        self.root_logger.setLevel(logging.DEBUG)
        self.root_hdlr = logging.StreamHandler(self.stream)
        self.root_formatter = logging.Formatter(self.log_format)
        self.root_hdlr.setFormatter(self.root_formatter)
        if self.logger1.hasHandlers():
            hlist = self.logger1.handlers + self.root_logger.handlers
            raise AssertionError('Unexpected handlers: %s' % hlist)
        if self.logger2.hasHandlers():
            hlist = self.logger2.handlers + self.root_logger.handlers
            raise AssertionError('Unexpected handlers: %s' % hlist)
        self.root_logger.addHandler(self.root_hdlr)
        self.assertTrue(self.logger1.hasHandlers())
        self.assertTrue(self.logger2.hasHandlers())

    def tearDown(self):
        """Remove our logging stream, and restore the original logging
        level."""
        self.stream.close()
        self.root_logger.removeHandler(self.root_hdlr)
        while self.root_logger.handlers:
            h = self.root_logger.handlers[0]
            self.root_logger.removeHandler(h)
            h.close()
        self.root_logger.setLevel(self.original_logging_level)
        logging._acquireLock()
        try:
            logging._levelToName.clear()
            logging._levelToName.update(self.saved_level_to_name)
            logging._nameToLevel.clear()
            logging._nameToLevel.update(self.saved_name_to_level)
            logging._handlers.clear()
            logging._handlers.update(self.saved_handlers)
            logging._handlerList[:] = self.saved_handler_list
            loggerDict = logging.getLogger().manager.loggerDict
            loggerDict.clear()
            loggerDict.update(self.saved_loggers)
            logger_states = self.logger_states
            for name in self.logger_states:
                if logger_states[name] is not None:
                    self.saved_loggers[name].disabled = logger_states[name]
        finally:
            logging._releaseLock()

    def assert_log_lines(self, expected_values, stream=None, pat=None):
        """Match the collected log lines against the regular expression
        self.expected_log_pat, and compare the extracted group values to
        the expected_values list of tuples."""
        stream = stream or self.stream
        pat = re.compile(pat or self.expected_log_pat)
        actual_lines = stream.getvalue().splitlines()
        self.assertEqual(len(actual_lines), len(expected_values))
        for actual, expected in zip(actual_lines, expected_values):
            match = pat.search(actual)
            if not match:
                self.fail("Log line does not match expected pattern:\n" +
                            actual)
            self.assertEqual(tuple(match.groups()), expected)
        s = stream.read()
        if s:
            self.fail("Remaining output at end of log stream:\n" + s)

    def next_message(self):
        """Generate a message consisting solely of an auto-incrementing
        integer."""
        self.message_num += 1
        return "%d" % self.message_num


class BuiltinLevelsTest(BaseTest):
    """Test builtin levels and their inheritance."""

    def test_flat(self):
        #Logging levels in a flat logger namespace.
        m = self.next_message

        ERR = logging.getLogger("ERR")
        ERR.setLevel(logging.ERROR)
        INF = logging.LoggerAdapter(logging.getLogger("INF"), {})
        INF.setLevel(logging.INFO)
        DEB = logging.getLogger("DEB")
        DEB.setLevel(logging.DEBUG)

        # These should log.
        ERR.log(logging.CRITICAL, m())
        ERR.error(m())

        INF.log(logging.CRITICAL, m())
        INF.error(m())
        INF.warning(m())
        INF.info(m())

        DEB.log(logging.CRITICAL, m())
        DEB.error(m())
        DEB.warning(m())
        DEB.info(m())
        DEB.debug(m())

        # These should not log.
        ERR.warning(m())
        ERR.info(m())
        ERR.debug(m())

        INF.debug(m())

        self.assert_log_lines([
            ('ERR', 'CRITICAL', '1'),
            ('ERR', 'ERROR', '2'),
            ('INF', 'CRITICAL', '3'),
            ('INF', 'ERROR', '4'),
            ('INF', 'WARNING', '5'),
            ('INF', 'INFO', '6'),
            ('DEB', 'CRITICAL', '7'),
            ('DEB', 'ERROR', '8'),
            ('DEB', 'WARNING', '9'),
            ('DEB', 'INFO', '10'),
            ('DEB', 'DEBUG', '11'),
        ])

    def test_nested_explicit(self):
        # Logging levels in a nested namespace, all explicitly set.
        m = self.next_message

        INF = logging.getLogger("INF")
        INF.setLevel(logging.INFO)
        INF_ERR  = logging.getLogger("INF.ERR")
        INF_ERR.setLevel(logging.ERROR)

        # These should log.
        INF_ERR.log(logging.CRITICAL, m())
        INF_ERR.error(m())

        # These should not log.
        INF_ERR.warning(m())
        INF_ERR.info(m())
        INF_ERR.debug(m())

        self.assert_log_lines([
            ('INF.ERR', 'CRITICAL', '1'),
            ('INF.ERR', 'ERROR', '2'),
        ])

    def test_nested_inherited(self):
        #Logging levels in a nested namespace, inherited from parent loggers.
        m = self.next_message

        INF = logging.getLogger("INF")
        INF.setLevel(logging.INFO)
        INF_ERR  = logging.getLogger("INF.ERR")
        INF_ERR.setLevel(logging.ERROR)
        INF_UNDEF = logging.getLogger("INF.UNDEF")
        INF_ERR_UNDEF = logging.getLogger("INF.ERR.UNDEF")
        UNDEF = logging.getLogger("UNDEF")

        # These should log.
        INF_UNDEF.log(logging.CRITICAL, m())
        INF_UNDEF.error(m())
        INF_UNDEF.warning(m())
        INF_UNDEF.info(m())
        INF_ERR_UNDEF.log(logging.CRITICAL, m())
        INF_ERR_UNDEF.error(m())

        # These should not log.
        INF_UNDEF.debug(m())
        INF_ERR_UNDEF.warning(m())
        INF_ERR_UNDEF.info(m())
        INF_ERR_UNDEF.debug(m())

        self.assert_log_lines([
            ('INF.UNDEF', 'CRITICAL', '1'),
            ('INF.UNDEF', 'ERROR', '2'),
            ('INF.UNDEF', 'WARNING', '3'),
            ('INF.UNDEF', 'INFO', '4'),
            ('INF.ERR.UNDEF', 'CRITICAL', '5'),
            ('INF.ERR.UNDEF', 'ERROR', '6'),
        ])

    def test_nested_with_virtual_parent(self):
        # Logging levels when some parent does not exist yet.
        m = self.next_message

        INF = logging.getLogger("INF")
        GRANDCHILD = logging.getLogger("INF.BADPARENT.UNDEF")
        CHILD = logging.getLogger("INF.BADPARENT")
        INF.setLevel(logging.INFO)

        # These should log.
        GRANDCHILD.log(logging.FATAL, m())
        GRANDCHILD.info(m())
        CHILD.log(logging.FATAL, m())
        CHILD.info(m())

        # These should not log.
        GRANDCHILD.debug(m())
        CHILD.debug(m())

        self.assert_log_lines([
            ('INF.BADPARENT.UNDEF', 'CRITICAL', '1'),
            ('INF.BADPARENT.UNDEF', 'INFO', '2'),
            ('INF.BADPARENT', 'CRITICAL', '3'),
            ('INF.BADPARENT', 'INFO', '4'),
        ])

    def test_regression_22386(self):
        """See issue #22386 for more information."""
        self.assertEqual(logging.getLevelName('INFO'), logging.INFO)
        self.assertEqual(logging.getLevelName(logging.INFO), 'INFO')

class BasicFilterTest(BaseTest):

    """Test the bundled Filter class."""

    def test_filter(self):
        # Only messages satisfying the specified criteria pass through the
        #  filter.
        filter_ = logging.Filter("spam.eggs")
        handler = self.root_logger.handlers[0]
        try:
            handler.addFilter(filter_)
            spam = logging.getLogger("spam")
            spam_eggs = logging.getLogger("spam.eggs")
            spam_eggs_fish = logging.getLogger("spam.eggs.fish")
            spam_bakedbeans = logging.getLogger("spam.bakedbeans")

            spam.info(self.next_message())
            spam_eggs.info(self.next_message())  # Good.
            spam_eggs_fish.info(self.next_message())  # Good.
            spam_bakedbeans.info(self.next_message())

            self.assert_log_lines([
                ('spam.eggs', 'INFO', '2'),
                ('spam.eggs.fish', 'INFO', '3'),
            ])
        finally:
            handler.removeFilter(filter_)

    def test_callable_filter(self):
        # Only messages satisfying the specified criteria pass through the
        #  filter.

        def filterfunc(record):
            parts = record.name.split('.')
            prefix = '.'.join(parts[:2])
            return prefix == 'spam.eggs'

        handler = self.root_logger.handlers[0]
        try:
            handler.addFilter(filterfunc)
            spam = logging.getLogger("spam")
            spam_eggs = logging.getLogger("spam.eggs")
            spam_eggs_fish = logging.getLogger("spam.eggs.fish")
            spam_bakedbeans = logging.getLogger("spam.bakedbeans")

            spam.info(self.next_message())
            spam_eggs.info(self.next_message())  # Good.
            spam_eggs_fish.info(self.next_message())  # Good.
            spam_bakedbeans.info(self.next_message())

            self.assert_log_lines([
                ('spam.eggs', 'INFO', '2'),
                ('spam.eggs.fish', 'INFO', '3'),
            ])
        finally:
            handler.removeFilter(filterfunc)

    def test_empty_filter(self):
        f = logging.Filter()
        r = logging.makeLogRecord({'name': 'spam.eggs'})
        self.assertTrue(f.filter(r))

#
#   First, we define our levels. There can be as many as you want - the only
#     limitations are that they should be integers, the lowest should be > 0 and
#   larger values mean less information being logged. If you need specific
#   level values which do not fit into these limitations, you can use a
#   mapping dictionary to convert between your application levels and the
#   logging system.
#
SILENT      = 120
TACITURN    = 119
TERSE       = 118
EFFUSIVE    = 117
SOCIABLE    = 116
VERBOSE     = 115
TALKATIVE   = 114
GARRULOUS   = 113
CHATTERBOX  = 112
BORING      = 111

LEVEL_RANGE = range(BORING, SILENT + 1)

#
#   Next, we define names for our levels. You don't need to do this - in which
#   case the system will use "Level n" to denote the text for the level.
#
my_logging_levels = {
    SILENT      : 'Silent',
    TACITURN    : 'Taciturn',
    TERSE       : 'Terse',
    EFFUSIVE    : 'Effusive',
    SOCIABLE    : 'Sociable',
    VERBOSE     : 'Verbose',
    TALKATIVE   : 'Talkative',
    GARRULOUS   : 'Garrulous',
    CHATTERBOX  : 'Chatterbox',
    BORING      : 'Boring',
}

class GarrulousFilter(logging.Filter):

    """A filter which blocks garrulous messages."""

    def filter(self, record):
        return record.levelno != GARRULOUS

class VerySpecificFilter(logging.Filter):

    """A filter which blocks sociable and taciturn messages."""

    def filter(self, record):
        return record.levelno not in [SOCIABLE, TACITURN]


class CustomLevelsAndFiltersTest(BaseTest):

    """Test various filtering possibilities with custom logging levels."""

    # Skip the logger name group.
    expected_log_pat = r"^[\w.]+ -> (\w+): (\d+)$"

    def setUp(self):
        BaseTest.setUp(self)
        for k, v in my_logging_levels.items():
            logging.addLevelName(k, v)

    def log_at_all_levels(self, logger):
        for lvl in LEVEL_RANGE:
            logger.log(lvl, self.next_message())

    def test_logger_filter(self):
        # Filter at logger level.
        self.root_logger.setLevel(VERBOSE)
        # Levels >= 'Verbose' are good.
        self.log_at_all_levels(self.root_logger)
        self.assert_log_lines([
            ('Verbose', '5'),
            ('Sociable', '6'),
            ('Effusive', '7'),
            ('Terse', '8'),
            ('Taciturn', '9'),
            ('Silent', '10'),
        ])

    def test_handler_filter(self):
        # Filter at handler level.
        self.root_logger.handlers[0].setLevel(SOCIABLE)
        try:
            # Levels >= 'Sociable' are good.
            self.log_at_all_levels(self.root_logger)
            self.assert_log_lines([
                ('Sociable', '6'),
                ('Effusive', '7'),
                ('Terse', '8'),
                ('Taciturn', '9'),
                ('Silent', '10'),
            ])
        finally:
            self.root_logger.handlers[0].setLevel(logging.NOTSET)

    def test_specific_filters(self):
        # Set a specific filter object on the handler, and then add another
        #  filter object on the logger itself.
        handler = self.root_logger.handlers[0]
        specific_filter = None
        garr = GarrulousFilter()
        handler.addFilter(garr)
        try:
            self.log_at_all_levels(self.root_logger)
            first_lines = [
                # Notice how 'Garrulous' is missing
                ('Boring', '1'),
                ('Chatterbox', '2'),
                ('Talkative', '4'),
                ('Verbose', '5'),
                ('Sociable', '6'),
                ('Effusive', '7'),
                ('Terse', '8'),
                ('Taciturn', '9'),
                ('Silent', '10'),
            ]
            self.assert_log_lines(first_lines)

            specific_filter = VerySpecificFilter()
            self.root_logger.addFilter(specific_filter)
            self.log_at_all_levels(self.root_logger)
            self.assert_log_lines(first_lines + [
                # Not only 'Garrulous' is still missing, but also 'Sociable'
                # and 'Taciturn'
                ('Boring', '11'),
                ('Chatterbox', '12'),
                ('Talkative', '14'),
                ('Verbose', '15'),
                ('Effusive', '17'),
                ('Terse', '18'),
                ('Silent', '20'),
        ])
        finally:
            if specific_filter:
                self.root_logger.removeFilter(specific_filter)
            handler.removeFilter(garr)


class HandlerTest(BaseTest):
    def test_name(self):
        h = logging.Handler()
        h.name = 'generic'
        self.assertEqual(h.name, 'generic')
        h.name = 'anothergeneric'
        self.assertEqual(h.name, 'anothergeneric')
        self.assertRaises(NotImplementedError, h.emit, None)

    def test_builtin_handlers(self):
        # We can't actually *use* too many handlers in the tests,
        # but we can try instantiating them with various options
        if sys.platform in ('linux', 'darwin'):
            for existing in (True, False):
                fd, fn = tempfile.mkstemp()
                os.close(fd)
                if not existing:
                    os.unlink(fn)
                h = logging.handlers.WatchedFileHandler(fn, delay=True)
                if existing:
                    dev, ino = h.dev, h.ino
                    self.assertEqual(dev, -1)
                    self.assertEqual(ino, -1)
                    r = logging.makeLogRecord({'msg': 'Test'})
                    h.handle(r)
                    # Now remove the file.
                    os.unlink(fn)
                    self.assertFalse(os.path.exists(fn))
                    # The next call should recreate the file.
                    h.handle(r)
                    self.assertTrue(os.path.exists(fn))
                else:
                    self.assertEqual(h.dev, -1)
                    self.assertEqual(h.ino, -1)
                h.close()
                if existing:
                    os.unlink(fn)
            if sys.platform == 'darwin':
                sockname = '/var/run/syslog'
            else:
                sockname = '/dev/log'
            try:
                h = logging.handlers.SysLogHandler(sockname)
                self.assertEqual(h.facility, h.LOG_USER)
                self.assertTrue(h.unixsocket)
                h.close()
            except OSError: # syslogd might not be available
                pass
        for method in ('GET', 'POST', 'PUT'):
            if method == 'PUT':
                self.assertRaises(ValueError, logging.handlers.HTTPHandler,
                                  'localhost', '/log', method)
            else:
                h = logging.handlers.HTTPHandler('localhost', '/log', method)
                h.close()
        h = logging.handlers.BufferingHandler(0)
        r = logging.makeLogRecord({})
        self.assertTrue(h.shouldFlush(r))
        h.close()
        h = logging.handlers.BufferingHandler(1)
        self.assertFalse(h.shouldFlush(r))
        h.close()

    @unittest.skipIf(os.name == 'nt', 'WatchedFileHandler not appropriate for Windows.')
    @unittest.skipUnless(threading, 'Threading required for this test.')
    def test_race(self):
        # Issue #14632 refers.
        def remove_loop(fname, tries):
            for _ in range(tries):
                try:
                    os.unlink(fname)
                    self.deletion_time = time.time()
                except OSError:
                    pass
                time.sleep(0.004 * random.randint(0, 4))

        del_count = 500
        log_count = 500

        self.handle_time = None
        self.deletion_time = None

        for delay in (False, True):
            fd, fn = tempfile.mkstemp('.log', 'test_logging-3-')
            os.close(fd)
            remover = threading.Thread(target=remove_loop, args=(fn, del_count))
            remover.daemon = True
            remover.start()
            h = logging.handlers.WatchedFileHandler(fn, delay=delay)
            f = logging.Formatter('%(asctime)s: %(levelname)s: %(message)s')
            h.setFormatter(f)
            try:
                for _ in range(log_count):
                    time.sleep(0.005)
                    r = logging.makeLogRecord({'msg': 'testing' })
                    try:
                        self.handle_time = time.time()
                        h.handle(r)
                    except Exception:
                        print('Deleted at %s, '
                              'opened at %s' % (self.deletion_time,
                                                self.handle_time))
                        raise
            finally:
                remover.join()
                h.close()
                if os.path.exists(fn):
                    os.unlink(fn)


class BadStream(object):
    def write(self, data):
        raise RuntimeError('deliberate mistake')

class TestStreamHandler(logging.StreamHandler):
    def handleError(self, record):
        self.error_record = record

class StreamHandlerTest(BaseTest):
    def test_error_handling(self):
        h = TestStreamHandler(BadStream())
        r = logging.makeLogRecord({})
        old_raise = logging.raiseExceptions

        try:
            h.handle(r)
            self.assertIs(h.error_record, r)

            h = logging.StreamHandler(BadStream())
            with support.captured_stderr() as stderr:
                h.handle(r)
                msg = '\nRuntimeError: deliberate mistake\n'
                self.assertIn(msg, stderr.getvalue())

            logging.raiseExceptions = False
            with support.captured_stderr() as stderr:
                h.handle(r)
                self.assertEqual('', stderr.getvalue())
        finally:
            logging.raiseExceptions = old_raise

# -- The following section could be moved into a server_helper.py module
# -- if it proves to be of wider utility than just test_logging

if threading:
    class TestSMTPServer(smtpd.SMTPServer):
        """
        This class implements a test SMTP server.

        :param addr: A (host, port) tuple which the server listens on.
                     You can specify a port value of zero: the server's
                     *port* attribute will hold the actual port number
                     used, which can be used in client connections.
        :param handler: A callable which will be called to process
                        incoming messages. The handler will be passed
                        the client address tuple, who the message is from,
                        a list of recipients and the message data.
        :param poll_interval: The interval, in seconds, used in the underlying
                              :func:`select` or :func:`poll` call by
                              :func:`asyncore.loop`.
        :param sockmap: A dictionary which will be used to hold
                        :class:`asyncore.dispatcher` instances used by
                        :func:`asyncore.loop`. This avoids changing the
                        :mod:`asyncore` module's global state.
        """

        def __init__(self, addr, handler, poll_interval, sockmap):
            smtpd.SMTPServer.__init__(self, addr, None, map=sockmap,
                                      decode_data=True)
            self.port = self.socket.getsockname()[1]
            self._handler = handler
            self._thread = None
            self.poll_interval = poll_interval

        def process_message(self, peer, mailfrom, rcpttos, data):
            """
            Delegates to the handler passed in to the server's constructor.

            Typically, this will be a test case method.
            :param peer: The client (host, port) tuple.
            :param mailfrom: The address of the sender.
            :param rcpttos: The addresses of the recipients.
            :param data: The message.
            """
            self._handler(peer, mailfrom, rcpttos, data)

        def start(self):
            """
            Start the server running on a separate daemon thread.
            """
            self._thread = t = threading.Thread(target=self.serve_forever,
                                                args=(self.poll_interval,))
            t.setDaemon(True)
            t.start()

        def serve_forever(self, poll_interval):
            """
            Run the :mod:`asyncore` loop until normal termination
            conditions arise.
            :param poll_interval: The interval, in seconds, used in the underlying
                                  :func:`select` or :func:`poll` call by
                                  :func:`asyncore.loop`.
            """
            try:
                asyncore.loop(poll_interval, map=self._map)
            except OSError:
                # On FreeBSD 8, closing the server repeatably
                # raises this error. We swallow it if the
                # server has been closed.
                if self.connected or self.accepting:
                    raise

        def stop(self, timeout=None):
            """
            Stop the thread by closing the server instance.
            Wait for the server thread to terminate.

            :param timeout: How long to wait for the server thread
                            to terminate.
            """
            self.close()
            self._thread.join(timeout)
            self._thread = None

    class ControlMixin(object):
        """
        This mixin is used to start a server on a separate thread, and
        shut it down programmatically. Request handling is simplified - instead
        of needing to derive a suitable RequestHandler subclass, you just
        provide a callable which will be passed each received request to be
        processed.

        :param handler: A handler callable which will be called with a
                        single parameter - the request - in order to
                        process the request. This handler is called on the
                        server thread, effectively meaning that requests are
                        processed serially. While not quite Web scale ;-),
                        this should be fine for testing applications.
        :param poll_interval: The polling interval in seconds.
        """
        def __init__(self, handler, poll_interval):
            self._thread = None
            self.poll_interval = poll_interval
            self._handler = handler
            self.ready = threading.Event()

        def start(self):
            """
            Create a daemon thread to run the server, and start it.
            """
            self._thread = t = threading.Thread(target=self.serve_forever,
                                                args=(self.poll_interval,))
            t.setDaemon(True)
            t.start()

        def serve_forever(self, poll_interval):
            """
            Run the server. Set the ready flag before entering the
            service loop.
            """
            self.ready.set()
            super(ControlMixin, self).serve_forever(poll_interval)

        def stop(self, timeout=None):
            """
            Tell the server thread to stop, and wait for it to do so.

            :param timeout: How long to wait for the server thread
                            to terminate.
            """
            self.shutdown()
            if self._thread is not None:
                self._thread.join(timeout)
                self._thread = None
            self.server_close()
            self.ready.clear()

    class TestHTTPServer(ControlMixin, HTTPServer):
        """
        An HTTP server which is controllable using :class:`ControlMixin`.

        :param addr: A tuple with the IP address and port to listen on.
        :param handler: A handler callable which will be called with a
                        single parameter - the request - in order to
                        process the request.
        :param poll_interval: The polling interval in seconds.
        :param log: Pass ``True`` to enable log messages.
        """
        def __init__(self, addr, handler, poll_interval=0.5,
                     log=False, sslctx=None):
            class DelegatingHTTPRequestHandler(BaseHTTPRequestHandler):
                def __getattr__(self, name, default=None):
                    if name.startswith('do_'):
                        return self.process_request
                    raise AttributeError(name)

                def process_request(self):
                    self.server._handler(self)

                def log_message(self, format, *args):
                    if log:
                        super(DelegatingHTTPRequestHandler,
                              self).log_message(format, *args)
            HTTPServer.__init__(self, addr, DelegatingHTTPRequestHandler)
            ControlMixin.__init__(self, handler, poll_interval)
            self.sslctx = sslctx

        def get_request(self):
            try:
                sock, addr = self.socket.accept()
                if self.sslctx:
                    sock = self.sslctx.wrap_socket(sock, server_side=True)
            except OSError as e:
                # socket errors are silenced by the caller, print them here
                sys.stderr.write("Got an error:\n%s\n" % e)
                raise
            return sock, addr

    class TestTCPServer(ControlMixin, ThreadingTCPServer):
        """
        A TCP server which is controllable using :class:`ControlMixin`.

        :param addr: A tuple with the IP address and port to listen on.
        :param handler: A handler callable which will be called with a single
                        parameter - the request - in order to process the request.
        :param poll_interval: The polling interval in seconds.
        :bind_and_activate: If True (the default), binds the server and starts it
                            listening. If False, you need to call
                            :meth:`server_bind` and :meth:`server_activate` at
                            some later time before calling :meth:`start`, so that
                            the server will set up the socket and listen on it.
        """

        allow_reuse_address = True

        def __init__(self, addr, handler, poll_interval=0.5,
                     bind_and_activate=True):
            class DelegatingTCPRequestHandler(StreamRequestHandler):

                def handle(self):
                    self.server._handler(self)
            ThreadingTCPServer.__init__(self, addr, DelegatingTCPRequestHandler,
                                        bind_and_activate)
            ControlMixin.__init__(self, handler, poll_interval)

        def server_bind(self):
            super(TestTCPServer, self).server_bind()
            self.port = self.socket.getsockname()[1]

    class TestUDPServer(ControlMixin, ThreadingUDPServer):
        """
        A UDP server which is controllable using :class:`ControlMixin`.

        :param addr: A tuple with the IP address and port to listen on.
        :param handler: A handler callable which will be called with a
                        single parameter - the request - in order to
                        process the request.
        :param poll_interval: The polling interval for shutdown requests,
                              in seconds.
        :bind_and_activate: If True (the default), binds the server and
                            starts it listening. If False, you need to
                            call :meth:`server_bind` and
                            :meth:`server_activate` at some later time
                            before calling :meth:`start`, so that the server will
                            set up the socket and listen on it.
        """
        def __init__(self, addr, handler, poll_interval=0.5,
                     bind_and_activate=True):
            class DelegatingUDPRequestHandler(DatagramRequestHandler):

                def handle(self):
                    self.server._handler(self)

                def finish(self):
                    data = self.wfile.getvalue()
                    if data:
                        try:
                            super(DelegatingUDPRequestHandler, self).finish()
                        except OSError:
                            if not self.server._closed:
                                raise

            ThreadingUDPServer.__init__(self, addr,
                                        DelegatingUDPRequestHandler,
                                        bind_and_activate)
            ControlMixin.__init__(self, handler, poll_interval)
            self._closed = False

        def server_bind(self):
            super(TestUDPServer, self).server_bind()
            self.port = self.socket.getsockname()[1]

        def server_close(self):
            super(TestUDPServer, self).server_close()
            self._closed = True

    if hasattr(socket, "AF_UNIX"):
        class TestUnixStreamServer(TestTCPServer):
            address_family = socket.AF_UNIX

        class TestUnixDatagramServer(TestUDPServer):
            address_family = socket.AF_UNIX

# - end of server_helper section

@unittest.skipUnless(threading, 'Threading required for this test.')
class SMTPHandlerTest(BaseTest):
    TIMEOUT = 8.0
    def test_basic(self):
        sockmap = {}
        server = TestSMTPServer((support.HOST, 0), self.process_message, 0.001,
                                sockmap)
        server.start()
        addr = (support.HOST, server.port)
        h = logging.handlers.SMTPHandler(addr, 'me', 'you', 'Log',
                                         timeout=self.TIMEOUT)
        self.assertEqual(h.toaddrs, ['you'])
        self.messages = []
        r = logging.makeLogRecord({'msg': 'Hello'})
        self.handled = threading.Event()
        h.handle(r)
        self.handled.wait(self.TIMEOUT)  # 14314: don't wait forever
        server.stop()
        self.assertTrue(self.handled.is_set())
        self.assertEqual(len(self.messages), 1)
        peer, mailfrom, rcpttos, data = self.messages[0]
        self.assertEqual(mailfrom, 'me')
        self.assertEqual(rcpttos, ['you'])
        self.assertIn('\nSubject: Log\n', data)
        self.assertTrue(data.endswith('\n\nHello'))
        h.close()

    def process_message(self, *args):
        self.messages.append(args)
        self.handled.set()

class MemoryHandlerTest(BaseTest):

    """Tests for the MemoryHandler."""

    # Do not bother with a logger name group.
    expected_log_pat = r"^[\w.]+ -> (\w+): (\d+)$"

    def setUp(self):
        BaseTest.setUp(self)
        self.mem_hdlr = logging.handlers.MemoryHandler(10, logging.WARNING,
                                                        self.root_hdlr)
        self.mem_logger = logging.getLogger('mem')
        self.mem_logger.propagate = 0
        self.mem_logger.addHandler(self.mem_hdlr)

    def tearDown(self):
        self.mem_hdlr.close()
        BaseTest.tearDown(self)

    def test_flush(self):
        # The memory handler flushes to its target handler based on specific
        #  criteria (message count and message level).
        self.mem_logger.debug(self.next_message())
        self.assert_log_lines([])
        self.mem_logger.info(self.next_message())
        self.assert_log_lines([])
        # This will flush because the level is >= logging.WARNING
        self.mem_logger.warning(self.next_message())
        lines = [
            ('DEBUG', '1'),
            ('INFO', '2'),
            ('WARNING', '3'),
        ]
        self.assert_log_lines(lines)
        for n in (4, 14):
            for i in range(9):
                self.mem_logger.debug(self.next_message())
            self.assert_log_lines(lines)
            # This will flush because it's the 10th message since the last
            #  flush.
            self.mem_logger.debug(self.next_message())
            lines = lines + [('DEBUG', str(i)) for i in range(n, n + 10)]
            self.assert_log_lines(lines)

        self.mem_logger.debug(self.next_message())
        self.assert_log_lines(lines)


class ExceptionFormatter(logging.Formatter):
    """A special exception formatter."""
    def formatException(self, ei):
        return "Got a [%s]" % ei[0].__name__


class ConfigFileTest(BaseTest):

    """Reading logging config from a .ini-style config file."""

    expected_log_pat = r"^(\w+) \+\+ (\w+)$"

    # config0 is a standard configuration.
    config0 = """
    [loggers]
    keys=root

    [handlers]
    keys=hand1

    [formatters]
    keys=form1

    [logger_root]
    level=WARNING
    handlers=hand1

    [handler_hand1]
    class=StreamHandler
    level=NOTSET
    formatter=form1
    args=(sys.stdout,)

    [formatter_form1]
    format=%(levelname)s ++ %(message)s
    datefmt=
    """

    # config1 adds a little to the standard configuration.
    config1 = """
    [loggers]
    keys=root,parser

    [handlers]
    keys=hand1

    [formatters]
    keys=form1

    [logger_root]
    level=WARNING
    handlers=

    [logger_parser]
    level=DEBUG
    handlers=hand1
    propagate=1
    qualname=compiler.parser

    [handler_hand1]
    class=StreamHandler
    level=NOTSET
    formatter=form1
    args=(sys.stdout,)

    [formatter_form1]
    format=%(levelname)s ++ %(message)s
    datefmt=
    """

    # config1a moves the handler to the root.
    config1a = """
    [loggers]
    keys=root,parser

    [handlers]
    keys=hand1

    [formatters]
    keys=form1

    [logger_root]
    level=WARNING
    handlers=hand1

    [logger_parser]
    level=DEBUG
    handlers=
    propagate=1
    qualname=compiler.parser

    [handler_hand1]
    class=StreamHandler
    level=NOTSET
    formatter=form1
    args=(sys.stdout,)

    [formatter_form1]
    format=%(levelname)s ++ %(message)s
    datefmt=
    """

    # config2 has a subtle configuration error that should be reported
    config2 = config1.replace("sys.stdout", "sys.stbout")

    # config3 has a less subtle configuration error
    config3 = config1.replace("formatter=form1", "formatter=misspelled_name")

    # config4 specifies a custom formatter class to be loaded
    config4 = """
    [loggers]
    keys=root

    [handlers]
    keys=hand1

    [formatters]
    keys=form1

    [logger_root]
    level=NOTSET
    handlers=hand1

    [handler_hand1]
    class=StreamHandler
    level=NOTSET
    formatter=form1
    args=(sys.stdout,)

    [formatter_form1]
    class=""" + __name__ + """.ExceptionFormatter
    format=%(levelname)s:%(name)s:%(message)s
    datefmt=
    """

    # config5 specifies a custom handler class to be loaded
    config5 = config1.replace('class=StreamHandler', 'class=logging.StreamHandler')

    # config6 uses ', ' delimiters in the handlers and formatters sections
    config6 = """
    [loggers]
    keys=root,parser

    [handlers]
    keys=hand1, hand2

    [formatters]
    keys=form1, form2

    [logger_root]
    level=WARNING
    handlers=

    [logger_parser]
    level=DEBUG
    handlers=hand1
    propagate=1
    qualname=compiler.parser

    [handler_hand1]
    class=StreamHandler
    level=NOTSET
    formatter=form1
    args=(sys.stdout,)

    [handler_hand2]
    class=StreamHandler
    level=NOTSET
    formatter=form1
    args=(sys.stderr,)

    [formatter_form1]
    format=%(levelname)s ++ %(message)s
    datefmt=

    [formatter_form2]
    format=%(message)s
    datefmt=
    """

    # config7 adds a compiler logger.
    config7 = """
    [loggers]
    keys=root,parser,compiler

    [handlers]
    keys=hand1

    [formatters]
    keys=form1

    [logger_root]
    level=WARNING
    handlers=hand1

    [logger_compiler]
    level=DEBUG
    handlers=
    propagate=1
    qualname=compiler

    [logger_parser]
    level=DEBUG
    handlers=
    propagate=1
    qualname=compiler.parser

    [handler_hand1]
    class=StreamHandler
    level=NOTSET
    formatter=form1
    args=(sys.stdout,)

    [formatter_form1]
    format=%(levelname)s ++ %(message)s
    datefmt=
    """

    disable_test = """
    [loggers]
    keys=root

    [handlers]
    keys=screen

    [formatters]
    keys=

    [logger_root]
    level=DEBUG
    handlers=screen

    [handler_screen]
    level=DEBUG
    class=StreamHandler
    args=(sys.stdout,)
    formatter=
    """

    def apply_config(self, conf, **kwargs):
        file = io.StringIO(textwrap.dedent(conf))
        logging.config.fileConfig(file, **kwargs)

    def test_config0_ok(self):
        # A simple config file which overrides the default settings.
        with support.captured_stdout() as output:
            self.apply_config(self.config0)
            logger = logging.getLogger()
            # Won't output anything
            logger.info(self.next_message())
            # Outputs a message
            logger.error(self.next_message())
            self.assert_log_lines([
                ('ERROR', '2'),
            ], stream=output)
            # Original logger output is empty.
            self.assert_log_lines([])

    def test_config0_using_cp_ok(self):
        # A simple config file which overrides the default settings.
        with support.captured_stdout() as output:
            file = io.StringIO(textwrap.dedent(self.config0))
            cp = configparser.ConfigParser()
            cp.read_file(file)
            logging.config.fileConfig(cp)
            logger = logging.getLogger()
            # Won't output anything
            logger.info(self.next_message())
            # Outputs a message
            logger.error(self.next_message())
            self.assert_log_lines([
                ('ERROR', '2'),
            ], stream=output)
            # Original logger output is empty.
            self.assert_log_lines([])

    def test_config1_ok(self, config=config1):
        # A config file defining a sub-parser as well.
        with support.captured_stdout() as output:
            self.apply_config(config)
            logger = logging.getLogger("compiler.parser")
            # Both will output a message
            logger.info(self.next_message())
            logger.error(self.next_message())
            self.assert_log_lines([
                ('INFO', '1'),
                ('ERROR', '2'),
            ], stream=output)
            # Original logger output is empty.
            self.assert_log_lines([])

    def test_config2_failure(self):
        # A simple config file which overrides the default settings.
        self.assertRaises(Exception, self.apply_config, self.config2)

    def test_config3_failure(self):
        # A simple config file which overrides the default settings.
        self.assertRaises(Exception, self.apply_config, self.config3)

    def test_config4_ok(self):
        # A config file specifying a custom formatter class.
        with support.captured_stdout() as output:
            self.apply_config(self.config4)
            logger = logging.getLogger()
            try:
                raise RuntimeError()
            except RuntimeError:
                logging.exception("just testing")
            sys.stdout.seek(0)
            self.assertEqual(output.getvalue(),
                "ERROR:root:just testing\nGot a [RuntimeError]\n")
            # Original logger output is empty
            self.assert_log_lines([])

    def test_config5_ok(self):
        self.test_config1_ok(config=self.config5)

    def test_config6_ok(self):
        self.test_config1_ok(config=self.config6)

    def test_config7_ok(self):
        with support.captured_stdout() as output:
            self.apply_config(self.config1a)
            logger = logging.getLogger("compiler.parser")
            # See issue #11424. compiler-hyphenated sorts
            # between compiler and compiler.xyz and this
            # was preventing compiler.xyz from being included
            # in the child loggers of compiler because of an
            # overzealous loop termination condition.
            hyphenated = logging.getLogger('compiler-hyphenated')
            # All will output a message
            logger.info(self.next_message())
            logger.error(self.next_message())
            hyphenated.critical(self.next_message())
            self.assert_log_lines([
                ('INFO', '1'),
                ('ERROR', '2'),
                ('CRITICAL', '3'),
            ], stream=output)
            # Original logger output is empty.
            self.assert_log_lines([])
        with support.captured_stdout() as output:
            self.apply_config(self.config7)
            logger = logging.getLogger("compiler.parser")
            self.assertFalse(logger.disabled)
            # Both will output a message
            logger.info(self.next_message())
            logger.error(self.next_message())
            logger = logging.getLogger("compiler.lexer")
            # Both will output a message
            logger.info(self.next_message())
            logger.error(self.next_message())
            # Will not appear
            hyphenated.critical(self.next_message())
            self.assert_log_lines([
                ('INFO', '4'),
                ('ERROR', '5'),
                ('INFO', '6'),
                ('ERROR', '7'),
            ], stream=output)
            # Original logger output is empty.
            self.assert_log_lines([])

    def test_logger_disabling(self):
        self.apply_config(self.disable_test)
        logger = logging.getLogger('some_pristine_logger')
        self.assertFalse(logger.disabled)
        self.apply_config(self.disable_test)
        self.assertTrue(logger.disabled)
        self.apply_config(self.disable_test, disable_existing_loggers=False)
        self.assertFalse(logger.disabled)


@unittest.skipUnless(threading, 'Threading required for this test.')
class SocketHandlerTest(BaseTest):

    """Test for SocketHandler objects."""

    if threading:
        server_class = TestTCPServer
        address = ('localhost', 0)

    def setUp(self):
        """Set up a TCP server to receive log messages, and a SocketHandler
        pointing to that server's address and port."""
        BaseTest.setUp(self)
        self.server = server = self.server_class(self.address,
                                                 self.handle_socket, 0.01)
        server.start()
        server.ready.wait()
        hcls = logging.handlers.SocketHandler
        if isinstance(server.server_address, tuple):
            self.sock_hdlr = hcls('localhost', server.port)
        else:
            self.sock_hdlr = hcls(server.server_address, None)
        self.log_output = ''
        self.root_logger.removeHandler(self.root_logger.handlers[0])
        self.root_logger.addHandler(self.sock_hdlr)
        self.handled = threading.Semaphore(0)

    def tearDown(self):
        """Shutdown the TCP server."""
        try:
            self.server.stop(2.0)
            self.root_logger.removeHandler(self.sock_hdlr)
            self.sock_hdlr.close()
        finally:
            BaseTest.tearDown(self)

    def handle_socket(self, request):
        conn = request.connection
        while True:
            chunk = conn.recv(4)
            if len(chunk) < 4:
                break
            slen = struct.unpack(">L", chunk)[0]
            chunk = conn.recv(slen)
            while len(chunk) < slen:
                chunk = chunk + conn.recv(slen - len(chunk))
            obj = pickle.loads(chunk)
            record = logging.makeLogRecord(obj)
            self.log_output += record.msg + '\n'
            self.handled.release()

    def test_output(self):
        # The log message sent to the SocketHandler is properly received.
        logger = logging.getLogger("tcp")
        logger.error("spam")
        self.handled.acquire()
        logger.debug("eggs")
        self.handled.acquire()
        self.assertEqual(self.log_output, "spam\neggs\n")

    def test_noserver(self):
        # Avoid timing-related failures due to SocketHandler's own hard-wired
        # one-second timeout on socket.create_connection() (issue #16264).
        self.sock_hdlr.retryStart = 2.5
        # Kill the server
        self.server.stop(2.0)
        # The logging call should try to connect, which should fail
        try:
            raise RuntimeError('Deliberate mistake')
        except RuntimeError:
            self.root_logger.exception('Never sent')
        self.root_logger.error('Never sent, either')
        now = time.time()
        self.assertGreater(self.sock_hdlr.retryTime, now)
        time.sleep(self.sock_hdlr.retryTime - now + 0.001)
        self.root_logger.error('Nor this')

def _get_temp_domain_socket():
    fd, fn = tempfile.mkstemp(prefix='test_logging_', suffix='.sock')
    os.close(fd)
    # just need a name - file can't be present, or we'll get an
    # 'address already in use' error.
    os.remove(fn)
    return fn

@unittest.skipUnless(hasattr(socket, "AF_UNIX"), "Unix sockets required")
@unittest.skipUnless(threading, 'Threading required for this test.')
class UnixSocketHandlerTest(SocketHandlerTest):

    """Test for SocketHandler with unix sockets."""

    if threading and hasattr(socket, "AF_UNIX"):
        server_class = TestUnixStreamServer

    def setUp(self):
        # override the definition in the base class
        self.address = _get_temp_domain_socket()
        SocketHandlerTest.setUp(self)

    def tearDown(self):
        SocketHandlerTest.tearDown(self)
        os.remove(self.address)

@unittest.skipUnless(threading, 'Threading required for this test.')
class DatagramHandlerTest(BaseTest):

    """Test for DatagramHandler."""

    if threading:
        server_class = TestUDPServer
        address = ('localhost', 0)

    def setUp(self):
        """Set up a UDP server to receive log messages, and a DatagramHandler
        pointing to that server's address and port."""
        BaseTest.setUp(self)
        self.server = server = self.server_class(self.address,
                                                 self.handle_datagram, 0.01)
        server.start()
        server.ready.wait()
        hcls = logging.handlers.DatagramHandler
        if isinstance(server.server_address, tuple):
            self.sock_hdlr = hcls('localhost', server.port)
        else:
            self.sock_hdlr = hcls(server.server_address, None)
        self.log_output = ''
        self.root_logger.removeHandler(self.root_logger.handlers[0])
        self.root_logger.addHandler(self.sock_hdlr)
        self.handled = threading.Event()

    def tearDown(self):
        """Shutdown the UDP server."""
        try:
            self.server.stop(2.0)
            self.root_logger.removeHandler(self.sock_hdlr)
            self.sock_hdlr.close()
        finally:
            BaseTest.tearDown(self)

    def handle_datagram(self, request):
        slen = struct.pack('>L', 0) # length of prefix
        packet = request.packet[len(slen):]
        obj = pickle.loads(packet)
        record = logging.makeLogRecord(obj)
        self.log_output += record.msg + '\n'
        self.handled.set()

    def test_output(self):
        # The log message sent to the DatagramHandler is properly received.
        logger = logging.getLogger("udp")
        logger.error("spam")
        self.handled.wait()
        self.handled.clear()
        logger.error("eggs")
        self.handled.wait()
        self.assertEqual(self.log_output, "spam\neggs\n")

@unittest.skipUnless(hasattr(socket, "AF_UNIX"), "Unix sockets required")
@unittest.skipUnless(threading, 'Threading required for this test.')
class UnixDatagramHandlerTest(DatagramHandlerTest):

    """Test for DatagramHandler using Unix sockets."""

    if threading and hasattr(socket, "AF_UNIX"):
        server_class = TestUnixDatagramServer

    def setUp(self):
        # override the definition in the base class
        self.address = _get_temp_domain_socket()
        DatagramHandlerTest.setUp(self)

    def tearDown(self):
        DatagramHandlerTest.tearDown(self)
        os.remove(self.address)

@unittest.skipUnless(threading, 'Threading required for this test.')
class SysLogHandlerTest(BaseTest):

    """Test for SysLogHandler using UDP."""

    if threading:
        server_class = TestUDPServer
        address = ('localhost', 0)

    def setUp(self):
        """Set up a UDP server to receive log messages, and a SysLogHandler
        pointing to that server's address and port."""
        BaseTest.setUp(self)
        self.server = server = self.server_class(self.address,
                                                 self.handle_datagram, 0.01)
        server.start()
        server.ready.wait()
        hcls = logging.handlers.SysLogHandler
        if isinstance(server.server_address, tuple):
            self.sl_hdlr = hcls(('localhost', server.port))
        else:
            self.sl_hdlr = hcls(server.server_address)
        self.log_output = ''
        self.root_logger.removeHandler(self.root_logger.handlers[0])
        self.root_logger.addHandler(self.sl_hdlr)
        self.handled = threading.Event()

    def tearDown(self):
        """Shutdown the UDP server."""
        try:
            self.server.stop(2.0)
            self.root_logger.removeHandler(self.sl_hdlr)
            self.sl_hdlr.close()
        finally:
            BaseTest.tearDown(self)

    def handle_datagram(self, request):
        self.log_output = request.packet
        self.handled.set()

    def test_output(self):
        # The log message sent to the SysLogHandler is properly received.
        logger = logging.getLogger("slh")
        logger.error("sp\xe4m")
        self.handled.wait()
        self.assertEqual(self.log_output, b'<11>sp\xc3\xa4m\x00')
        self.handled.clear()
        self.sl_hdlr.append_nul = False
        logger.error("sp\xe4m")
        self.handled.wait()
        self.assertEqual(self.log_output, b'<11>sp\xc3\xa4m')
        self.handled.clear()
        self.sl_hdlr.ident = "h\xe4m-"
        logger.error("sp\xe4m")
        self.handled.wait()
        self.assertEqual(self.log_output, b'<11>h\xc3\xa4m-sp\xc3\xa4m')

@unittest.skipUnless(hasattr(socket, "AF_UNIX"), "Unix sockets required")
@unittest.skipUnless(threading, 'Threading required for this test.')
class UnixSysLogHandlerTest(SysLogHandlerTest):

    """Test for SysLogHandler with Unix sockets."""

    if threading and hasattr(socket, "AF_UNIX"):
        server_class = TestUnixDatagramServer

    def setUp(self):
        # override the definition in the base class
        self.address = _get_temp_domain_socket()
        SysLogHandlerTest.setUp(self)

    def tearDown(self):
        SysLogHandlerTest.tearDown(self)
        os.remove(self.address)

@unittest.skipUnless(threading, 'Threading required for this test.')
class HTTPHandlerTest(BaseTest):
    """Test for HTTPHandler."""

    def setUp(self):
        """Set up an HTTP server to receive log messages, and a HTTPHandler
        pointing to that server's address and port."""
        BaseTest.setUp(self)
        self.handled = threading.Event()

    def handle_request(self, request):
        self.command = request.command
        self.log_data = urlparse(request.path)
        if self.command == 'POST':
            try:
                rlen = int(request.headers['Content-Length'])
                self.post_data = request.rfile.read(rlen)
            except:
                self.post_data = None
        request.send_response(200)
        request.end_headers()
        self.handled.set()

    def test_output(self):
        # The log message sent to the HTTPHandler is properly received.
        logger = logging.getLogger("http")
        root_logger = self.root_logger
        root_logger.removeHandler(self.root_logger.handlers[0])
        for secure in (False, True):
            addr = ('localhost', 0)
            if secure:
                try:
                    import ssl
                except ImportError:
                    sslctx = None
                else:
                    here = os.path.dirname(__file__)
                    localhost_cert = os.path.join(here, "keycert.pem")
                    sslctx = ssl.SSLContext(ssl.PROTOCOL_SSLv23)
                    sslctx.load_cert_chain(localhost_cert)

                    context = ssl.create_default_context(cafile=localhost_cert)
            else:
                sslctx = None
                context = None
            self.server = server = TestHTTPServer(addr, self.handle_request,
                                                    0.01, sslctx=sslctx)
            server.start()
            server.ready.wait()
            host = 'localhost:%d' % server.server_port
            secure_client = secure and sslctx
            self.h_hdlr = logging.handlers.HTTPHandler(host, '/frob',
                                                       secure=secure_client,
                                                       context=context)
            self.log_data = None
            root_logger.addHandler(self.h_hdlr)

            for method in ('GET', 'POST'):
                self.h_hdlr.method = method
                self.handled.clear()
                msg = "sp\xe4m"
                logger.error(msg)
                self.handled.wait()
                self.assertEqual(self.log_data.path, '/frob')
                self.assertEqual(self.command, method)
                if method == 'GET':
                    d = parse_qs(self.log_data.query)
                else:
                    d = parse_qs(self.post_data.decode('utf-8'))
                self.assertEqual(d['name'], ['http'])
                self.assertEqual(d['funcName'], ['test_output'])
                self.assertEqual(d['msg'], [msg])

            self.server.stop(2.0)
            self.root_logger.removeHandler(self.h_hdlr)
            self.h_hdlr.close()

class MemoryTest(BaseTest):

    """Test memory persistence of logger objects."""

    def setUp(self):
        """Create a dict to remember potentially destroyed objects."""
        BaseTest.setUp(self)
        self._survivors = {}

    def _watch_for_survival(self, *args):
        """Watch the given objects for survival, by creating weakrefs to
        them."""
        for obj in args:
            key = id(obj), repr(obj)
            self._survivors[key] = weakref.ref(obj)

    def _assertTruesurvival(self):
        """Assert that all objects watched for survival have survived."""
        # Trigger cycle breaking.
        gc.collect()
        dead = []
        for (id_, repr_), ref in self._survivors.items():
            if ref() is None:
                dead.append(repr_)
        if dead:
            self.fail("%d objects should have survived "
                "but have been destroyed: %s" % (len(dead), ", ".join(dead)))

    def test_persistent_loggers(self):
        # Logger objects are persistent and retain their configuration, even
        #  if visible references are destroyed.
        self.root_logger.setLevel(logging.INFO)
        foo = logging.getLogger("foo")
        self._watch_for_survival(foo)
        foo.setLevel(logging.DEBUG)
        self.root_logger.debug(self.next_message())
        foo.debug(self.next_message())
        self.assert_log_lines([
            ('foo', 'DEBUG', '2'),
        ])
        del foo
        # foo has survived.
        self._assertTruesurvival()
        # foo has retained its settings.
        bar = logging.getLogger("foo")
        bar.debug(self.next_message())
        self.assert_log_lines([
            ('foo', 'DEBUG', '2'),
            ('foo', 'DEBUG', '3'),
        ])


class EncodingTest(BaseTest):
    def test_encoding_plain_file(self):
        # In Python 2.x, a plain file object is treated as having no encoding.
        log = logging.getLogger("test")
        fd, fn = tempfile.mkstemp(".log", "test_logging-1-")
        os.close(fd)
        # the non-ascii data we write to the log.
        data = "foo\x80"
        try:
            handler = logging.FileHandler(fn, encoding="utf-8")
            log.addHandler(handler)
            try:
                # write non-ascii data to the log.
                log.warning(data)
            finally:
                log.removeHandler(handler)
                handler.close()
            # check we wrote exactly those bytes, ignoring trailing \n etc
            f = open(fn, encoding="utf-8")
            try:
                self.assertEqual(f.read().rstrip(), data)
            finally:
                f.close()
        finally:
            if os.path.isfile(fn):
                os.remove(fn)

    def test_encoding_cyrillic_unicode(self):
        log = logging.getLogger("test")
        #Get a message in Unicode: Do svidanya in Cyrillic (meaning goodbye)
        message = '\u0434\u043e \u0441\u0432\u0438\u0434\u0430\u043d\u0438\u044f'
        #Ensure it's written in a Cyrillic encoding
        writer_class = codecs.getwriter('cp1251')
        writer_class.encoding = 'cp1251'
        stream = io.BytesIO()
        writer = writer_class(stream, 'strict')
        handler = logging.StreamHandler(writer)
        log.addHandler(handler)
        try:
            log.warning(message)
        finally:
            log.removeHandler(handler)
            handler.close()
        # check we wrote exactly those bytes, ignoring trailing \n etc
        s = stream.getvalue()
        #Compare against what the data should be when encoded in CP-1251
        self.assertEqual(s, b'\xe4\xee \xf1\xe2\xe8\xe4\xe0\xed\xe8\xff\n')


class WarningsTest(BaseTest):

    def test_warnings(self):
        with warnings.catch_warnings():
            logging.captureWarnings(True)
            self.addCleanup(logging.captureWarnings, False)
            warnings.filterwarnings("always", category=UserWarning)
            stream = io.StringIO()
            h = logging.StreamHandler(stream)
            logger = logging.getLogger("py.warnings")
            logger.addHandler(h)
            warnings.warn("I'm warning you...")
            logger.removeHandler(h)
            s = stream.getvalue()
            h.close()
            self.assertGreater(s.find("UserWarning: I'm warning you...\n"), 0)

            #See if an explicit file uses the original implementation
            a_file = io.StringIO()
            warnings.showwarning("Explicit", UserWarning, "dummy.py", 42,
                                 a_file, "Dummy line")
            s = a_file.getvalue()
            a_file.close()
            self.assertEqual(s,
                "dummy.py:42: UserWarning: Explicit\n  Dummy line\n")

    def test_warnings_no_handlers(self):
        with warnings.catch_warnings():
            logging.captureWarnings(True)
            self.addCleanup(logging.captureWarnings, False)

            # confirm our assumption: no loggers are set
            logger = logging.getLogger("py.warnings")
            self.assertEqual(logger.handlers, [])

            warnings.showwarning("Explicit", UserWarning, "dummy.py", 42)
            self.assertEqual(len(logger.handlers), 1)
            self.assertIsInstance(logger.handlers[0], logging.NullHandler)


def formatFunc(format, datefmt=None):
    return logging.Formatter(format, datefmt)

def handlerFunc():
    return logging.StreamHandler()

class CustomHandler(logging.StreamHandler):
    pass

class ConfigDictTest(BaseTest):

    """Reading logging config from a dictionary."""

    expected_log_pat = r"^(\w+) \+\+ (\w+)$"

    # config0 is a standard configuration.
    config0 = {
        'version': 1,
        'formatters': {
            'form1' : {
                'format' : '%(levelname)s ++ %(message)s',
            },
        },
        'handlers' : {
            'hand1' : {
                'class' : 'logging.StreamHandler',
                'formatter' : 'form1',
                'level' : 'NOTSET',
                'stream'  : 'ext://sys.stdout',
            },
        },
        'root' : {
            'level' : 'WARNING',
            'handlers' : ['hand1'],
        },
    }

    # config1 adds a little to the standard configuration.
    config1 = {
        'version': 1,
        'formatters': {
            'form1' : {
                'format' : '%(levelname)s ++ %(message)s',
            },
        },
        'handlers' : {
            'hand1' : {
                'class' : 'logging.StreamHandler',
                'formatter' : 'form1',
                'level' : 'NOTSET',
                'stream'  : 'ext://sys.stdout',
            },
        },
        'loggers' : {
            'compiler.parser' : {
                'level' : 'DEBUG',
                'handlers' : ['hand1'],
            },
        },
        'root' : {
            'level' : 'WARNING',
        },
    }

    # config1a moves the handler to the root. Used with config8a
    config1a = {
        'version': 1,
        'formatters': {
            'form1' : {
                'format' : '%(levelname)s ++ %(message)s',
            },
        },
        'handlers' : {
            'hand1' : {
                'class' : 'logging.StreamHandler',
                'formatter' : 'form1',
                'level' : 'NOTSET',
                'stream'  : 'ext://sys.stdout',
            },
        },
        'loggers' : {
            'compiler.parser' : {
                'level' : 'DEBUG',
            },
        },
        'root' : {
            'level' : 'WARNING',
            'handlers' : ['hand1'],
        },
    }

    # config2 has a subtle configuration error that should be reported
    config2 = {
        'version': 1,
        'formatters': {
            'form1' : {
                'format' : '%(levelname)s ++ %(message)s',
            },
        },
        'handlers' : {
            'hand1' : {
                'class' : 'logging.StreamHandler',
                'formatter' : 'form1',
                'level' : 'NOTSET',
                'stream'  : 'ext://sys.stdbout',
            },
        },
        'loggers' : {
            'compiler.parser' : {
                'level' : 'DEBUG',
                'handlers' : ['hand1'],
            },
        },
        'root' : {
            'level' : 'WARNING',
        },
    }

    #As config1 but with a misspelt level on a handler
    config2a = {
        'version': 1,
        'formatters': {
            'form1' : {
                'format' : '%(levelname)s ++ %(message)s',
            },
        },
        'handlers' : {
            'hand1' : {
                'class' : 'logging.StreamHandler',
                'formatter' : 'form1',
                'level' : 'NTOSET',
                'stream'  : 'ext://sys.stdout',
            },
        },
        'loggers' : {
            'compiler.parser' : {
                'level' : 'DEBUG',
                'handlers' : ['hand1'],
            },
        },
        'root' : {
            'level' : 'WARNING',
        },
    }


    #As config1 but with a misspelt level on a logger
    config2b = {
        'version': 1,
        'formatters': {
            'form1' : {
                'format' : '%(levelname)s ++ %(message)s',
            },
        },
        'handlers' : {
            'hand1' : {
                'class' : 'logging.StreamHandler',
                'formatter' : 'form1',
                'level' : 'NOTSET',
                'stream'  : 'ext://sys.stdout',
            },
        },
        'loggers' : {
            'compiler.parser' : {
                'level' : 'DEBUG',
                'handlers' : ['hand1'],
            },
        },
        'root' : {
            'level' : 'WRANING',
        },
    }

    # config3 has a less subtle configuration error
    config3 = {
        'version': 1,
        'formatters': {
            'form1' : {
                'format' : '%(levelname)s ++ %(message)s',
            },
        },
        'handlers' : {
            'hand1' : {
                'class' : 'logging.StreamHandler',
                'formatter' : 'misspelled_name',
                'level' : 'NOTSET',
                'stream'  : 'ext://sys.stdout',
            },
        },
        'loggers' : {
            'compiler.parser' : {
                'level' : 'DEBUG',
                'handlers' : ['hand1'],
            },
        },
        'root' : {
            'level' : 'WARNING',
        },
    }

    # config4 specifies a custom formatter class to be loaded
    config4 = {
        'version': 1,
        'formatters': {
            'form1' : {
                '()' : __name__ + '.ExceptionFormatter',
                'format' : '%(levelname)s:%(name)s:%(message)s',
            },
        },
        'handlers' : {
            'hand1' : {
                'class' : 'logging.StreamHandler',
                'formatter' : 'form1',
                'level' : 'NOTSET',
                'stream'  : 'ext://sys.stdout',
            },
        },
        'root' : {
            'level' : 'NOTSET',
                'handlers' : ['hand1'],
        },
    }

    # As config4 but using an actual callable rather than a string
    config4a = {
        'version': 1,
        'formatters': {
            'form1' : {
                '()' : ExceptionFormatter,
                'format' : '%(levelname)s:%(name)s:%(message)s',
            },
            'form2' : {
                '()' : __name__ + '.formatFunc',
                'format' : '%(levelname)s:%(name)s:%(message)s',
            },
            'form3' : {
                '()' : formatFunc,
                'format' : '%(levelname)s:%(name)s:%(message)s',
            },
        },
        'handlers' : {
            'hand1' : {
                'class' : 'logging.StreamHandler',
                'formatter' : 'form1',
                'level' : 'NOTSET',
                'stream'  : 'ext://sys.stdout',
            },
            'hand2' : {
                '()' : handlerFunc,
            },
        },
        'root' : {
            'level' : 'NOTSET',
                'handlers' : ['hand1'],
        },
    }

    # config5 specifies a custom handler class to be loaded
    config5 = {
        'version': 1,
        'formatters': {
            'form1' : {
                'format' : '%(levelname)s ++ %(message)s',
            },
        },
        'handlers' : {
            'hand1' : {
                'class' : __name__ + '.CustomHandler',
                'formatter' : 'form1',
                'level' : 'NOTSET',
                'stream'  : 'ext://sys.stdout',
            },
        },
        'loggers' : {
            'compiler.parser' : {
                'level' : 'DEBUG',
                'handlers' : ['hand1'],
            },
        },
        'root' : {
            'level' : 'WARNING',
        },
    }

    # config6 specifies a custom handler class to be loaded
    # but has bad arguments
    config6 = {
        'version': 1,
        'formatters': {
            'form1' : {
                'format' : '%(levelname)s ++ %(message)s',
            },
        },
        'handlers' : {
            'hand1' : {
                'class' : __name__ + '.CustomHandler',
                'formatter' : 'form1',
                'level' : 'NOTSET',
                'stream'  : 'ext://sys.stdout',
                '9' : 'invalid parameter name',
            },
        },
        'loggers' : {
            'compiler.parser' : {
                'level' : 'DEBUG',
                'handlers' : ['hand1'],
            },
        },
        'root' : {
            'level' : 'WARNING',
        },
    }

    #config 7 does not define compiler.parser but defines compiler.lexer
    #so compiler.parser should be disabled after applying it
    config7 = {
        'version': 1,
        'formatters': {
            'form1' : {
                'format' : '%(levelname)s ++ %(message)s',
            },
        },
        'handlers' : {
            'hand1' : {
                'class' : 'logging.StreamHandler',
                'formatter' : 'form1',
                'level' : 'NOTSET',
                'stream'  : 'ext://sys.stdout',
            },
        },
        'loggers' : {
            'compiler.lexer' : {
                'level' : 'DEBUG',
                'handlers' : ['hand1'],
            },
        },
        'root' : {
            'level' : 'WARNING',
        },
    }

    # config8 defines both compiler and compiler.lexer
    # so compiler.parser should not be disabled (since
    # compiler is defined)
    config8 = {
        'version': 1,
        'disable_existing_loggers' : False,
        'formatters': {
            'form1' : {
                'format' : '%(levelname)s ++ %(message)s',
            },
        },
        'handlers' : {
            'hand1' : {
                'class' : 'logging.StreamHandler',
                'formatter' : 'form1',
                'level' : 'NOTSET',
                'stream'  : 'ext://sys.stdout',
            },
        },
        'loggers' : {
            'compiler' : {
                'level' : 'DEBUG',
                'handlers' : ['hand1'],
            },
            'compiler.lexer' : {
            },
        },
        'root' : {
            'level' : 'WARNING',
        },
    }

    # config8a disables existing loggers
    config8a = {
        'version': 1,
        'disable_existing_loggers' : True,
        'formatters': {
            'form1' : {
                'format' : '%(levelname)s ++ %(message)s',
            },
        },
        'handlers' : {
            'hand1' : {
                'class' : 'logging.StreamHandler',
                'formatter' : 'form1',
                'level' : 'NOTSET',
                'stream'  : 'ext://sys.stdout',
            },
        },
        'loggers' : {
            'compiler' : {
                'level' : 'DEBUG',
                'handlers' : ['hand1'],
            },
            'compiler.lexer' : {
            },
        },
        'root' : {
            'level' : 'WARNING',
        },
    }

    config9 = {
        'version': 1,
        'formatters': {
            'form1' : {
                'format' : '%(levelname)s ++ %(message)s',
            },
        },
        'handlers' : {
            'hand1' : {
                'class' : 'logging.StreamHandler',
                'formatter' : 'form1',
                'level' : 'WARNING',
                'stream'  : 'ext://sys.stdout',
            },
        },
        'loggers' : {
            'compiler.parser' : {
                'level' : 'WARNING',
                'handlers' : ['hand1'],
            },
        },
        'root' : {
            'level' : 'NOTSET',
        },
    }

    config9a = {
        'version': 1,
        'incremental' : True,
        'handlers' : {
            'hand1' : {
                'level' : 'WARNING',
            },
        },
        'loggers' : {
            'compiler.parser' : {
                'level' : 'INFO',
            },
        },
    }

    config9b = {
        'version': 1,
        'incremental' : True,
        'handlers' : {
            'hand1' : {
                'level' : 'INFO',
            },
        },
        'loggers' : {
            'compiler.parser' : {
                'level' : 'INFO',
            },
        },
    }

    #As config1 but with a filter added
    config10 = {
        'version': 1,
        'formatters': {
            'form1' : {
                'format' : '%(levelname)s ++ %(message)s',
            },
        },
        'filters' : {
            'filt1' : {
                'name' : 'compiler.parser',
            },
        },
        'handlers' : {
            'hand1' : {
                'class' : 'logging.StreamHandler',
                'formatter' : 'form1',
                'level' : 'NOTSET',
                'stream'  : 'ext://sys.stdout',
                'filters' : ['filt1'],
            },
        },
        'loggers' : {
            'compiler.parser' : {
                'level' : 'DEBUG',
                'filters' : ['filt1'],
            },
        },
        'root' : {
            'level' : 'WARNING',
            'handlers' : ['hand1'],
        },
    }

    #As config1 but using cfg:// references
    config11 = {
        'version': 1,
        'true_formatters': {
            'form1' : {
                'format' : '%(levelname)s ++ %(message)s',
            },
        },
        'handler_configs': {
            'hand1' : {
                'class' : 'logging.StreamHandler',
                'formatter' : 'form1',
                'level' : 'NOTSET',
                'stream'  : 'ext://sys.stdout',
            },
        },
        'formatters' : 'cfg://true_formatters',
        'handlers' : {
            'hand1' : 'cfg://handler_configs[hand1]',
        },
        'loggers' : {
            'compiler.parser' : {
                'level' : 'DEBUG',
                'handlers' : ['hand1'],
            },
        },
        'root' : {
            'level' : 'WARNING',
        },
    }

    #As config11 but missing the version key
    config12 = {
        'true_formatters': {
            'form1' : {
                'format' : '%(levelname)s ++ %(message)s',
            },
        },
        'handler_configs': {
            'hand1' : {
                'class' : 'logging.StreamHandler',
                'formatter' : 'form1',
                'level' : 'NOTSET',
                'stream'  : 'ext://sys.stdout',
            },
        },
        'formatters' : 'cfg://true_formatters',
        'handlers' : {
            'hand1' : 'cfg://handler_configs[hand1]',
        },
        'loggers' : {
            'compiler.parser' : {
                'level' : 'DEBUG',
                'handlers' : ['hand1'],
            },
        },
        'root' : {
            'level' : 'WARNING',
        },
    }

    #As config11 but using an unsupported version
    config13 = {
        'version': 2,
        'true_formatters': {
            'form1' : {
                'format' : '%(levelname)s ++ %(message)s',
            },
        },
        'handler_configs': {
            'hand1' : {
                'class' : 'logging.StreamHandler',
                'formatter' : 'form1',
                'level' : 'NOTSET',
                'stream'  : 'ext://sys.stdout',
            },
        },
        'formatters' : 'cfg://true_formatters',
        'handlers' : {
            'hand1' : 'cfg://handler_configs[hand1]',
        },
        'loggers' : {
            'compiler.parser' : {
                'level' : 'DEBUG',
                'handlers' : ['hand1'],
            },
        },
        'root' : {
            'level' : 'WARNING',
        },
    }

    # As config0, but with properties
    config14 = {
        'version': 1,
        'formatters': {
            'form1' : {
                'format' : '%(levelname)s ++ %(message)s',
            },
        },
        'handlers' : {
            'hand1' : {
                'class' : 'logging.StreamHandler',
                'formatter' : 'form1',
                'level' : 'NOTSET',
                'stream'  : 'ext://sys.stdout',
                '.': {
                    'foo': 'bar',
                    'terminator': '!\n',
                }
            },
        },
        'root' : {
            'level' : 'WARNING',
            'handlers' : ['hand1'],
        },
    }

    out_of_order = {
        "version": 1,
        "formatters": {
            "mySimpleFormatter": {
                "format": "%(asctime)s (%(name)s) %(levelname)s: %(message)s",
                "style": "$"
            }
        },
        "handlers": {
            "fileGlobal": {
                "class": "logging.StreamHandler",
                "level": "DEBUG",
                "formatter": "mySimpleFormatter"
            },
            "bufferGlobal": {
                "class": "logging.handlers.MemoryHandler",
                "capacity": 5,
                "formatter": "mySimpleFormatter",
                "target": "fileGlobal",
                "level": "DEBUG"
                }
        },
        "loggers": {
            "mymodule": {
                "level": "DEBUG",
                "handlers": ["bufferGlobal"],
                "propagate": "true"
            }
        }
    }

    def apply_config(self, conf):
        logging.config.dictConfig(conf)

    def test_config0_ok(self):
        # A simple config which overrides the default settings.
        with support.captured_stdout() as output:
            self.apply_config(self.config0)
            logger = logging.getLogger()
            # Won't output anything
            logger.info(self.next_message())
            # Outputs a message
            logger.error(self.next_message())
            self.assert_log_lines([
                ('ERROR', '2'),
            ], stream=output)
            # Original logger output is empty.
            self.assert_log_lines([])

    def test_config1_ok(self, config=config1):
        # A config defining a sub-parser as well.
        with support.captured_stdout() as output:
            self.apply_config(config)
            logger = logging.getLogger("compiler.parser")
            # Both will output a message
            logger.info(self.next_message())
            logger.error(self.next_message())
            self.assert_log_lines([
                ('INFO', '1'),
                ('ERROR', '2'),
            ], stream=output)
            # Original logger output is empty.
            self.assert_log_lines([])

    def test_config2_failure(self):
        # A simple config which overrides the default settings.
        self.assertRaises(Exception, self.apply_config, self.config2)

    def test_config2a_failure(self):
        # A simple config which overrides the default settings.
        self.assertRaises(Exception, self.apply_config, self.config2a)

    def test_config2b_failure(self):
        # A simple config which overrides the default settings.
        self.assertRaises(Exception, self.apply_config, self.config2b)

    def test_config3_failure(self):
        # A simple config which overrides the default settings.
        self.assertRaises(Exception, self.apply_config, self.config3)

    def test_config4_ok(self):
        # A config specifying a custom formatter class.
        with support.captured_stdout() as output:
            self.apply_config(self.config4)
            #logger = logging.getLogger()
            try:
                raise RuntimeError()
            except RuntimeError:
                logging.exception("just testing")
            sys.stdout.seek(0)
            self.assertEqual(output.getvalue(),
                "ERROR:root:just testing\nGot a [RuntimeError]\n")
            # Original logger output is empty
            self.assert_log_lines([])

    def test_config4a_ok(self):
        # A config specifying a custom formatter class.
        with support.captured_stdout() as output:
            self.apply_config(self.config4a)
            #logger = logging.getLogger()
            try:
                raise RuntimeError()
            except RuntimeError:
                logging.exception("just testing")
            sys.stdout.seek(0)
            self.assertEqual(output.getvalue(),
                "ERROR:root:just testing\nGot a [RuntimeError]\n")
            # Original logger output is empty
            self.assert_log_lines([])

    def test_config5_ok(self):
        self.test_config1_ok(config=self.config5)

    def test_config6_failure(self):
        self.assertRaises(Exception, self.apply_config, self.config6)

    def test_config7_ok(self):
        with support.captured_stdout() as output:
            self.apply_config(self.config1)
            logger = logging.getLogger("compiler.parser")
            # Both will output a message
            logger.info(self.next_message())
            logger.error(self.next_message())
            self.assert_log_lines([
                ('INFO', '1'),
                ('ERROR', '2'),
            ], stream=output)
            # Original logger output is empty.
            self.assert_log_lines([])
        with support.captured_stdout() as output:
            self.apply_config(self.config7)
            logger = logging.getLogger("compiler.parser")
            self.assertTrue(logger.disabled)
            logger = logging.getLogger("compiler.lexer")
            # Both will output a message
            logger.info(self.next_message())
            logger.error(self.next_message())
            self.assert_log_lines([
                ('INFO', '3'),
                ('ERROR', '4'),
            ], stream=output)
            # Original logger output is empty.
            self.assert_log_lines([])

    #Same as test_config_7_ok but don't disable old loggers.
    def test_config_8_ok(self):
        with support.captured_stdout() as output:
            self.apply_config(self.config1)
            logger = logging.getLogger("compiler.parser")
            # All will output a message
            logger.info(self.next_message())
            logger.error(self.next_message())
            self.assert_log_lines([
                ('INFO', '1'),
                ('ERROR', '2'),
            ], stream=output)
            # Original logger output is empty.
            self.assert_log_lines([])
        with support.captured_stdout() as output:
            self.apply_config(self.config8)
            logger = logging.getLogger("compiler.parser")
            self.assertFalse(logger.disabled)
            # Both will output a message
            logger.info(self.next_message())
            logger.error(self.next_message())
            logger = logging.getLogger("compiler.lexer")
            # Both will output a message
            logger.info(self.next_message())
            logger.error(self.next_message())
            self.assert_log_lines([
                ('INFO', '3'),
                ('ERROR', '4'),
                ('INFO', '5'),
                ('ERROR', '6'),
            ], stream=output)
            # Original logger output is empty.
            self.assert_log_lines([])

    def test_config_8a_ok(self):
        with support.captured_stdout() as output:
            self.apply_config(self.config1a)
            logger = logging.getLogger("compiler.parser")
            # See issue #11424. compiler-hyphenated sorts
            # between compiler and compiler.xyz and this
            # was preventing compiler.xyz from being included
            # in the child loggers of compiler because of an
            # overzealous loop termination condition.
            hyphenated = logging.getLogger('compiler-hyphenated')
            # All will output a message
            logger.info(self.next_message())
            logger.error(self.next_message())
            hyphenated.critical(self.next_message())
            self.assert_log_lines([
                ('INFO', '1'),
                ('ERROR', '2'),
                ('CRITICAL', '3'),
            ], stream=output)
            # Original logger output is empty.
            self.assert_log_lines([])
        with support.captured_stdout() as output:
            self.apply_config(self.config8a)
            logger = logging.getLogger("compiler.parser")
            self.assertFalse(logger.disabled)
            # Both will output a message
            logger.info(self.next_message())
            logger.error(self.next_message())
            logger = logging.getLogger("compiler.lexer")
            # Both will output a message
            logger.info(self.next_message())
            logger.error(self.next_message())
            # Will not appear
            hyphenated.critical(self.next_message())
            self.assert_log_lines([
                ('INFO', '4'),
                ('ERROR', '5'),
                ('INFO', '6'),
                ('ERROR', '7'),
            ], stream=output)
            # Original logger output is empty.
            self.assert_log_lines([])

    def test_config_9_ok(self):
        with support.captured_stdout() as output:
            self.apply_config(self.config9)
            logger = logging.getLogger("compiler.parser")
            #Nothing will be output since both handler and logger are set to WARNING
            logger.info(self.next_message())
            self.assert_log_lines([], stream=output)
            self.apply_config(self.config9a)
            #Nothing will be output since both handler is still set to WARNING
            logger.info(self.next_message())
            self.assert_log_lines([], stream=output)
            self.apply_config(self.config9b)
            #Message should now be output
            logger.info(self.next_message())
            self.assert_log_lines([
                ('INFO', '3'),
            ], stream=output)

    def test_config_10_ok(self):
        with support.captured_stdout() as output:
            self.apply_config(self.config10)
            logger = logging.getLogger("compiler.parser")
            logger.warning(self.next_message())
            logger = logging.getLogger('compiler')
            #Not output, because filtered
            logger.warning(self.next_message())
            logger = logging.getLogger('compiler.lexer')
            #Not output, because filtered
            logger.warning(self.next_message())
            logger = logging.getLogger("compiler.parser.codegen")
            #Output, as not filtered
            logger.error(self.next_message())
            self.assert_log_lines([
                ('WARNING', '1'),
                ('ERROR', '4'),
            ], stream=output)

    def test_config11_ok(self):
        self.test_config1_ok(self.config11)

    def test_config12_failure(self):
        self.assertRaises(Exception, self.apply_config, self.config12)

    def test_config13_failure(self):
        self.assertRaises(Exception, self.apply_config, self.config13)

    def test_config14_ok(self):
        with support.captured_stdout() as output:
            self.apply_config(self.config14)
            h = logging._handlers['hand1']
            self.assertEqual(h.foo, 'bar')
            self.assertEqual(h.terminator, '!\n')
            logging.warning('Exclamation')
            self.assertTrue(output.getvalue().endswith('Exclamation!\n'))

    @unittest.skipUnless(threading, 'listen() needs threading to work')
    def setup_via_listener(self, text, verify=None):
        text = text.encode("utf-8")
        # Ask for a randomly assigned port (by using port 0)
        t = logging.config.listen(0, verify)
        t.start()
        t.ready.wait()
        # Now get the port allocated
        port = t.port
        t.ready.clear()
        try:
            sock = socket.socket(socket.AF_INET, socket.SOCK_STREAM)
            sock.settimeout(2.0)
            sock.connect(('localhost', port))

            slen = struct.pack('>L', len(text))
            s = slen + text
            sentsofar = 0
            left = len(s)
            while left > 0:
                sent = sock.send(s[sentsofar:])
                sentsofar += sent
                left -= sent
            sock.close()
        finally:
            t.ready.wait(2.0)
            logging.config.stopListening()
            t.join(2.0)

    @unittest.skipUnless(threading, 'Threading required for this test.')
    def test_listen_config_10_ok(self):
        with support.captured_stdout() as output:
            self.setup_via_listener(json.dumps(self.config10))
            logger = logging.getLogger("compiler.parser")
            logger.warning(self.next_message())
            logger = logging.getLogger('compiler')
            #Not output, because filtered
            logger.warning(self.next_message())
            logger = logging.getLogger('compiler.lexer')
            #Not output, because filtered
            logger.warning(self.next_message())
            logger = logging.getLogger("compiler.parser.codegen")
            #Output, as not filtered
            logger.error(self.next_message())
            self.assert_log_lines([
                ('WARNING', '1'),
                ('ERROR', '4'),
            ], stream=output)

    @unittest.skipUnless(threading, 'Threading required for this test.')
    def test_listen_config_1_ok(self):
        with support.captured_stdout() as output:
            self.setup_via_listener(textwrap.dedent(ConfigFileTest.config1))
            logger = logging.getLogger("compiler.parser")
            # Both will output a message
            logger.info(self.next_message())
            logger.error(self.next_message())
            self.assert_log_lines([
                ('INFO', '1'),
                ('ERROR', '2'),
            ], stream=output)
            # Original logger output is empty.
            self.assert_log_lines([])

    @unittest.skipUnless(threading, 'Threading required for this test.')
    def test_listen_verify(self):

        def verify_fail(stuff):
            return None

        def verify_reverse(stuff):
            return stuff[::-1]

        logger = logging.getLogger("compiler.parser")
        to_send = textwrap.dedent(ConfigFileTest.config1)
        # First, specify a verification function that will fail.
        # We expect to see no output, since our configuration
        # never took effect.
        with support.captured_stdout() as output:
            self.setup_via_listener(to_send, verify_fail)
            # Both will output a message
            logger.info(self.next_message())
            logger.error(self.next_message())
        self.assert_log_lines([], stream=output)
        # Original logger output has the stuff we logged.
        self.assert_log_lines([
            ('INFO', '1'),
            ('ERROR', '2'),
        ], pat=r"^[\w.]+ -> (\w+): (\d+)$")

        # Now, perform no verification. Our configuration
        # should take effect.

        with support.captured_stdout() as output:
            self.setup_via_listener(to_send)    # no verify callable specified
            logger = logging.getLogger("compiler.parser")
            # Both will output a message
            logger.info(self.next_message())
            logger.error(self.next_message())
        self.assert_log_lines([
            ('INFO', '3'),
            ('ERROR', '4'),
        ], stream=output)
        # Original logger output still has the stuff we logged before.
        self.assert_log_lines([
            ('INFO', '1'),
            ('ERROR', '2'),
        ], pat=r"^[\w.]+ -> (\w+): (\d+)$")

        # Now, perform verification which transforms the bytes.

        with support.captured_stdout() as output:
            self.setup_via_listener(to_send[::-1], verify_reverse)
            logger = logging.getLogger("compiler.parser")
            # Both will output a message
            logger.info(self.next_message())
            logger.error(self.next_message())
        self.assert_log_lines([
            ('INFO', '5'),
            ('ERROR', '6'),
        ], stream=output)
        # Original logger output still has the stuff we logged before.
        self.assert_log_lines([
            ('INFO', '1'),
            ('ERROR', '2'),
        ], pat=r"^[\w.]+ -> (\w+): (\d+)$")

    def test_out_of_order(self):
        self.apply_config(self.out_of_order)
        handler = logging.getLogger('mymodule').handlers[0]
        self.assertIsInstance(handler.target, logging.Handler)
        self.assertIsInstance(handler.formatter._style,
                              logging.StringTemplateStyle)

    def test_baseconfig(self):
        d = {
            'atuple': (1, 2, 3),
            'alist': ['a', 'b', 'c'],
            'adict': {'d': 'e', 'f': 3 },
            'nest1': ('g', ('h', 'i'), 'j'),
            'nest2': ['k', ['l', 'm'], 'n'],
            'nest3': ['o', 'cfg://alist', 'p'],
        }
        bc = logging.config.BaseConfigurator(d)
        self.assertEqual(bc.convert('cfg://atuple[1]'), 2)
        self.assertEqual(bc.convert('cfg://alist[1]'), 'b')
        self.assertEqual(bc.convert('cfg://nest1[1][0]'), 'h')
        self.assertEqual(bc.convert('cfg://nest2[1][1]'), 'm')
        self.assertEqual(bc.convert('cfg://adict.d'), 'e')
        self.assertEqual(bc.convert('cfg://adict[f]'), 3)
        v = bc.convert('cfg://nest3')
        self.assertEqual(v.pop(1), ['a', 'b', 'c'])
        self.assertRaises(KeyError, bc.convert, 'cfg://nosuch')
        self.assertRaises(ValueError, bc.convert, 'cfg://!')
        self.assertRaises(KeyError, bc.convert, 'cfg://adict[2]')

class ManagerTest(BaseTest):
    def test_manager_loggerclass(self):
        logged = []

        class MyLogger(logging.Logger):
            def _log(self, level, msg, args, exc_info=None, extra=None):
                logged.append(msg)

        man = logging.Manager(None)
        self.assertRaises(TypeError, man.setLoggerClass, int)
        man.setLoggerClass(MyLogger)
        logger = man.getLogger('test')
        logger.warning('should appear in logged')
        logging.warning('should not appear in logged')

        self.assertEqual(logged, ['should appear in logged'])

    def test_set_log_record_factory(self):
        man = logging.Manager(None)
        expected = object()
        man.setLogRecordFactory(expected)
        self.assertEqual(man.logRecordFactory, expected)

class ChildLoggerTest(BaseTest):
    def test_child_loggers(self):
        r = logging.getLogger()
        l1 = logging.getLogger('abc')
        l2 = logging.getLogger('def.ghi')
        c1 = r.getChild('xyz')
        c2 = r.getChild('uvw.xyz')
        self.assertIs(c1, logging.getLogger('xyz'))
        self.assertIs(c2, logging.getLogger('uvw.xyz'))
        c1 = l1.getChild('def')
        c2 = c1.getChild('ghi')
        c3 = l1.getChild('def.ghi')
        self.assertIs(c1, logging.getLogger('abc.def'))
        self.assertIs(c2, logging.getLogger('abc.def.ghi'))
        self.assertIs(c2, c3)


class DerivedLogRecord(logging.LogRecord):
    pass

class LogRecordFactoryTest(BaseTest):

    def setUp(self):
        class CheckingFilter(logging.Filter):
            def __init__(self, cls):
                self.cls = cls

            def filter(self, record):
                t = type(record)
                if t is not self.cls:
                    msg = 'Unexpected LogRecord type %s, expected %s' % (t,
                            self.cls)
                    raise TypeError(msg)
                return True

        BaseTest.setUp(self)
        self.filter = CheckingFilter(DerivedLogRecord)
        self.root_logger.addFilter(self.filter)
        self.orig_factory = logging.getLogRecordFactory()

    def tearDown(self):
        self.root_logger.removeFilter(self.filter)
        BaseTest.tearDown(self)
        logging.setLogRecordFactory(self.orig_factory)

    def test_logrecord_class(self):
        self.assertRaises(TypeError, self.root_logger.warning,
                          self.next_message())
        logging.setLogRecordFactory(DerivedLogRecord)
        self.root_logger.error(self.next_message())
        self.assert_log_lines([
           ('root', 'ERROR', '2'),
        ])


class QueueHandlerTest(BaseTest):
    # Do not bother with a logger name group.
    expected_log_pat = r"^[\w.]+ -> (\w+): (\d+)$"

    def setUp(self):
        BaseTest.setUp(self)
        self.queue = queue.Queue(-1)
        self.que_hdlr = logging.handlers.QueueHandler(self.queue)
        self.que_logger = logging.getLogger('que')
        self.que_logger.propagate = False
        self.que_logger.setLevel(logging.WARNING)
        self.que_logger.addHandler(self.que_hdlr)

    def tearDown(self):
        self.que_hdlr.close()
        BaseTest.tearDown(self)

    def test_queue_handler(self):
        self.que_logger.debug(self.next_message())
        self.assertRaises(queue.Empty, self.queue.get_nowait)
        self.que_logger.info(self.next_message())
        self.assertRaises(queue.Empty, self.queue.get_nowait)
        msg = self.next_message()
        self.que_logger.warning(msg)
        data = self.queue.get_nowait()
        self.assertTrue(isinstance(data, logging.LogRecord))
        self.assertEqual(data.name, self.que_logger.name)
        self.assertEqual((data.msg, data.args), (msg, None))

    @unittest.skipUnless(hasattr(logging.handlers, 'QueueListener'),
                         'logging.handlers.QueueListener required for this test')
    def test_queue_listener(self):
        handler = support.TestHandler(support.Matcher())
        listener = logging.handlers.QueueListener(self.queue, handler)
        listener.start()
        try:
            self.que_logger.warning(self.next_message())
            self.que_logger.error(self.next_message())
            self.que_logger.critical(self.next_message())
        finally:
            listener.stop()
        self.assertTrue(handler.matches(levelno=logging.WARNING, message='1'))
        self.assertTrue(handler.matches(levelno=logging.ERROR, message='2'))
        self.assertTrue(handler.matches(levelno=logging.CRITICAL, message='3'))
        handler.close()

        # Now test with respect_handler_level set

        handler = support.TestHandler(support.Matcher())
        handler.setLevel(logging.CRITICAL)
        listener = logging.handlers.QueueListener(self.queue, handler,
                                                  respect_handler_level=True)
        listener.start()
        try:
            self.que_logger.warning(self.next_message())
            self.que_logger.error(self.next_message())
            self.que_logger.critical(self.next_message())
        finally:
            listener.stop()
        self.assertFalse(handler.matches(levelno=logging.WARNING, message='4'))
        self.assertFalse(handler.matches(levelno=logging.ERROR, message='5'))
        self.assertTrue(handler.matches(levelno=logging.CRITICAL, message='6'))


ZERO = datetime.timedelta(0)

class UTC(datetime.tzinfo):
    def utcoffset(self, dt):
        return ZERO

    dst = utcoffset

    def tzname(self, dt):
        return 'UTC'

utc = UTC()

class FormatterTest(unittest.TestCase):
    def setUp(self):
        self.common = {
            'name': 'formatter.test',
            'level': logging.DEBUG,
            'pathname': os.path.join('path', 'to', 'dummy.ext'),
            'lineno': 42,
            'exc_info': None,
            'func': None,
            'msg': 'Message with %d %s',
            'args': (2, 'placeholders'),
        }
        self.variants = {
        }

    def get_record(self, name=None):
        result = dict(self.common)
        if name is not None:
            result.update(self.variants[name])
        return logging.makeLogRecord(result)

    def test_percent(self):
        # Test %-formatting
        r = self.get_record()
        f = logging.Formatter('${%(message)s}')
        self.assertEqual(f.format(r), '${Message with 2 placeholders}')
        f = logging.Formatter('%(random)s')
        self.assertRaises(KeyError, f.format, r)
        self.assertFalse(f.usesTime())
        f = logging.Formatter('%(asctime)s')
        self.assertTrue(f.usesTime())
        f = logging.Formatter('%(asctime)-15s')
        self.assertTrue(f.usesTime())
        f = logging.Formatter('asctime')
        self.assertFalse(f.usesTime())

    def test_braces(self):
        # Test {}-formatting
        r = self.get_record()
        f = logging.Formatter('$%{message}%$', style='{')
        self.assertEqual(f.format(r), '$%Message with 2 placeholders%$')
        f = logging.Formatter('{random}', style='{')
        self.assertRaises(KeyError, f.format, r)
        self.assertFalse(f.usesTime())
        f = logging.Formatter('{asctime}', style='{')
        self.assertTrue(f.usesTime())
        f = logging.Formatter('{asctime!s:15}', style='{')
        self.assertTrue(f.usesTime())
        f = logging.Formatter('{asctime:15}', style='{')
        self.assertTrue(f.usesTime())
        f = logging.Formatter('asctime', style='{')
        self.assertFalse(f.usesTime())

    def test_dollars(self):
        # Test $-formatting
        r = self.get_record()
        f = logging.Formatter('$message', style='$')
        self.assertEqual(f.format(r), 'Message with 2 placeholders')
        f = logging.Formatter('$$%${message}%$$', style='$')
        self.assertEqual(f.format(r), '$%Message with 2 placeholders%$')
        f = logging.Formatter('${random}', style='$')
        self.assertRaises(KeyError, f.format, r)
        self.assertFalse(f.usesTime())
        f = logging.Formatter('${asctime}', style='$')
        self.assertTrue(f.usesTime())
        f = logging.Formatter('${asctime', style='$')
        self.assertFalse(f.usesTime())
        f = logging.Formatter('$asctime', style='$')
        self.assertTrue(f.usesTime())
        f = logging.Formatter('asctime', style='$')
        self.assertFalse(f.usesTime())

    def test_invalid_style(self):
        self.assertRaises(ValueError, logging.Formatter, None, None, 'x')

    def test_time(self):
        r = self.get_record()
        dt = datetime.datetime(1993, 4, 21, 8, 3, 0, 0, utc)
        # We use None to indicate we want the local timezone
        # We're essentially converting a UTC time to local time
        r.created = time.mktime(dt.astimezone(None).timetuple())
        r.msecs = 123
        f = logging.Formatter('%(asctime)s %(message)s')
        f.converter = time.gmtime
        self.assertEqual(f.formatTime(r), '1993-04-21 08:03:00,123')
        self.assertEqual(f.formatTime(r, '%Y:%d'), '1993:21')
        f.format(r)
        self.assertEqual(r.asctime, '1993-04-21 08:03:00,123')

class TestBufferingFormatter(logging.BufferingFormatter):
    def formatHeader(self, records):
        return '[(%d)' % len(records)

    def formatFooter(self, records):
        return '(%d)]' % len(records)

class BufferingFormatterTest(unittest.TestCase):
    def setUp(self):
        self.records = [
            logging.makeLogRecord({'msg': 'one'}),
            logging.makeLogRecord({'msg': 'two'}),
        ]

    def test_default(self):
        f = logging.BufferingFormatter()
        self.assertEqual('', f.format([]))
        self.assertEqual('onetwo', f.format(self.records))

    def test_custom(self):
        f = TestBufferingFormatter()
        self.assertEqual('[(2)onetwo(2)]', f.format(self.records))
        lf = logging.Formatter('<%(message)s>')
        f = TestBufferingFormatter(lf)
        self.assertEqual('[(2)<one><two>(2)]', f.format(self.records))

class ExceptionTest(BaseTest):
    def test_formatting(self):
        r = self.root_logger
        h = RecordingHandler()
        r.addHandler(h)
        try:
            raise RuntimeError('deliberate mistake')
        except:
            logging.exception('failed', stack_info=True)
        r.removeHandler(h)
        h.close()
        r = h.records[0]
        self.assertTrue(r.exc_text.startswith('Traceback (most recent '
                                              'call last):\n'))
        self.assertTrue(r.exc_text.endswith('\nRuntimeError: '
                                            'deliberate mistake'))
        self.assertTrue(r.stack_info.startswith('Stack (most recent '
                                              'call last):\n'))
        self.assertTrue(r.stack_info.endswith('logging.exception(\'failed\', '
                                            'stack_info=True)'))


class LastResortTest(BaseTest):
    def test_last_resort(self):
        # Test the last resort handler
        root = self.root_logger
        root.removeHandler(self.root_hdlr)
        old_lastresort = logging.lastResort
        old_raise_exceptions = logging.raiseExceptions

        try:
            with support.captured_stderr() as stderr:
                root.debug('This should not appear')
                self.assertEqual(stderr.getvalue(), '')
                root.warning('Final chance!')
                self.assertEqual(stderr.getvalue(), 'Final chance!\n')

            # No handlers and no last resort, so 'No handlers' message
            logging.lastResort = None
            with support.captured_stderr() as stderr:
                root.warning('Final chance!')
                msg = 'No handlers could be found for logger "root"\n'
                self.assertEqual(stderr.getvalue(), msg)

            # 'No handlers' message only printed once
            with support.captured_stderr() as stderr:
                root.warning('Final chance!')
                self.assertEqual(stderr.getvalue(), '')

            # If raiseExceptions is False, no message is printed
            root.manager.emittedNoHandlerWarning = False
            logging.raiseExceptions = False
            with support.captured_stderr() as stderr:
                root.warning('Final chance!')
                self.assertEqual(stderr.getvalue(), '')
        finally:
            root.addHandler(self.root_hdlr)
            logging.lastResort = old_lastresort
            logging.raiseExceptions = old_raise_exceptions


class FakeHandler:

    def __init__(self, identifier, called):
        for method in ('acquire', 'flush', 'close', 'release'):
            setattr(self, method, self.record_call(identifier, method, called))

    def record_call(self, identifier, method_name, called):
        def inner():
            called.append('{} - {}'.format(identifier, method_name))
        return inner


class RecordingHandler(logging.NullHandler):

    def __init__(self, *args, **kwargs):
        super(RecordingHandler, self).__init__(*args, **kwargs)
        self.records = []

    def handle(self, record):
        """Keep track of all the emitted records."""
        self.records.append(record)


class ShutdownTest(BaseTest):

    """Test suite for the shutdown method."""

    def setUp(self):
        super(ShutdownTest, self).setUp()
        self.called = []

        raise_exceptions = logging.raiseExceptions
        self.addCleanup(setattr, logging, 'raiseExceptions', raise_exceptions)

    def raise_error(self, error):
        def inner():
            raise error()
        return inner

    def test_no_failure(self):
        # create some fake handlers
        handler0 = FakeHandler(0, self.called)
        handler1 = FakeHandler(1, self.called)
        handler2 = FakeHandler(2, self.called)

        # create live weakref to those handlers
        handlers = map(logging.weakref.ref, [handler0, handler1, handler2])

        logging.shutdown(handlerList=list(handlers))

        expected = ['2 - acquire', '2 - flush', '2 - close', '2 - release',
                    '1 - acquire', '1 - flush', '1 - close', '1 - release',
                    '0 - acquire', '0 - flush', '0 - close', '0 - release']
        self.assertEqual(expected, self.called)

    def _test_with_failure_in_method(self, method, error):
        handler = FakeHandler(0, self.called)
        setattr(handler, method, self.raise_error(error))
        handlers = [logging.weakref.ref(handler)]

        logging.shutdown(handlerList=list(handlers))

        self.assertEqual('0 - release', self.called[-1])

    def test_with_ioerror_in_acquire(self):
        self._test_with_failure_in_method('acquire', OSError)

    def test_with_ioerror_in_flush(self):
        self._test_with_failure_in_method('flush', OSError)

    def test_with_ioerror_in_close(self):
        self._test_with_failure_in_method('close', OSError)

    def test_with_valueerror_in_acquire(self):
        self._test_with_failure_in_method('acquire', ValueError)

    def test_with_valueerror_in_flush(self):
        self._test_with_failure_in_method('flush', ValueError)

    def test_with_valueerror_in_close(self):
        self._test_with_failure_in_method('close', ValueError)

    def test_with_other_error_in_acquire_without_raise(self):
        logging.raiseExceptions = False
        self._test_with_failure_in_method('acquire', IndexError)

    def test_with_other_error_in_flush_without_raise(self):
        logging.raiseExceptions = False
        self._test_with_failure_in_method('flush', IndexError)

    def test_with_other_error_in_close_without_raise(self):
        logging.raiseExceptions = False
        self._test_with_failure_in_method('close', IndexError)

    def test_with_other_error_in_acquire_with_raise(self):
        logging.raiseExceptions = True
        self.assertRaises(IndexError, self._test_with_failure_in_method,
                          'acquire', IndexError)

    def test_with_other_error_in_flush_with_raise(self):
        logging.raiseExceptions = True
        self.assertRaises(IndexError, self._test_with_failure_in_method,
                          'flush', IndexError)

    def test_with_other_error_in_close_with_raise(self):
        logging.raiseExceptions = True
        self.assertRaises(IndexError, self._test_with_failure_in_method,
                          'close', IndexError)


class ModuleLevelMiscTest(BaseTest):

    """Test suite for some module level methods."""

    def test_disable(self):
        old_disable = logging.root.manager.disable
        # confirm our assumptions are correct
        self.assertEqual(old_disable, 0)
        self.addCleanup(logging.disable, old_disable)

        logging.disable(83)
        self.assertEqual(logging.root.manager.disable, 83)

    def _test_log(self, method, level=None):
        called = []
        support.patch(self, logging, 'basicConfig',
                      lambda *a, **kw: called.append((a, kw)))

        recording = RecordingHandler()
        logging.root.addHandler(recording)

        log_method = getattr(logging, method)
        if level is not None:
            log_method(level, "test me: %r", recording)
        else:
            log_method("test me: %r", recording)

        self.assertEqual(len(recording.records), 1)
        record = recording.records[0]
        self.assertEqual(record.getMessage(), "test me: %r" % recording)

        expected_level = level if level is not None else getattr(logging, method.upper())
        self.assertEqual(record.levelno, expected_level)

        # basicConfig was not called!
        self.assertEqual(called, [])

    def test_log(self):
        self._test_log('log', logging.ERROR)

    def test_debug(self):
        self._test_log('debug')

    def test_info(self):
        self._test_log('info')

    def test_warning(self):
        self._test_log('warning')

    def test_error(self):
        self._test_log('error')

    def test_critical(self):
        self._test_log('critical')

    def test_set_logger_class(self):
        self.assertRaises(TypeError, logging.setLoggerClass, object)

        class MyLogger(logging.Logger):
            pass

        logging.setLoggerClass(MyLogger)
        self.assertEqual(logging.getLoggerClass(), MyLogger)

        logging.setLoggerClass(logging.Logger)
        self.assertEqual(logging.getLoggerClass(), logging.Logger)

    def test_logging_at_shutdown(self):
        # Issue #20037
        code = """if 1:
            import logging

            class A:
                def __del__(self):
                    try:
                        raise ValueError("some error")
                    except Exception:
                        logging.exception("exception in __del__")

            a = A()"""
        rc, out, err = assert_python_ok("-c", code)
        err = err.decode()
        self.assertIn("exception in __del__", err)
        self.assertIn("ValueError: some error", err)


class LogRecordTest(BaseTest):
    def test_str_rep(self):
        r = logging.makeLogRecord({})
        s = str(r)
        self.assertTrue(s.startswith('<LogRecord: '))
        self.assertTrue(s.endswith('>'))

    def test_dict_arg(self):
        h = RecordingHandler()
        r = logging.getLogger()
        r.addHandler(h)
        d = {'less' : 'more' }
        logging.warning('less is %(less)s', d)
        self.assertIs(h.records[0].args, d)
        self.assertEqual(h.records[0].message, 'less is more')
        r.removeHandler(h)
        h.close()

    def test_multiprocessing(self):
        r = logging.makeLogRecord({})
        self.assertEqual(r.processName, 'MainProcess')
        try:
            import multiprocessing as mp
            r = logging.makeLogRecord({})
            self.assertEqual(r.processName, mp.current_process().name)
        except ImportError:
            pass

    def test_optional(self):
        r = logging.makeLogRecord({})
        NOT_NONE = self.assertIsNotNone
        if threading:
            NOT_NONE(r.thread)
            NOT_NONE(r.threadName)
        NOT_NONE(r.process)
        NOT_NONE(r.processName)
        log_threads = logging.logThreads
        log_processes = logging.logProcesses
        log_multiprocessing = logging.logMultiprocessing
        try:
            logging.logThreads = False
            logging.logProcesses = False
            logging.logMultiprocessing = False
            r = logging.makeLogRecord({})
            NONE = self.assertIsNone
            NONE(r.thread)
            NONE(r.threadName)
            NONE(r.process)
            NONE(r.processName)
        finally:
            logging.logThreads = log_threads
            logging.logProcesses = log_processes
            logging.logMultiprocessing = log_multiprocessing

class BasicConfigTest(unittest.TestCase):

    """Test suite for logging.basicConfig."""

    def setUp(self):
        super(BasicConfigTest, self).setUp()
        self.handlers = logging.root.handlers
        self.saved_handlers = logging._handlers.copy()
        self.saved_handler_list = logging._handlerList[:]
        self.original_logging_level = logging.root.level
        self.addCleanup(self.cleanup)
        logging.root.handlers = []

    def tearDown(self):
        for h in logging.root.handlers[:]:
            logging.root.removeHandler(h)
            h.close()
        super(BasicConfigTest, self).tearDown()

    def cleanup(self):
        setattr(logging.root, 'handlers', self.handlers)
        logging._handlers.clear()
        logging._handlers.update(self.saved_handlers)
        logging._handlerList[:] = self.saved_handler_list
        logging.root.level = self.original_logging_level

    def test_no_kwargs(self):
        logging.basicConfig()

        # handler defaults to a StreamHandler to sys.stderr
        self.assertEqual(len(logging.root.handlers), 1)
        handler = logging.root.handlers[0]
        self.assertIsInstance(handler, logging.StreamHandler)
        self.assertEqual(handler.stream, sys.stderr)

        formatter = handler.formatter
        # format defaults to logging.BASIC_FORMAT
        self.assertEqual(formatter._style._fmt, logging.BASIC_FORMAT)
        # datefmt defaults to None
        self.assertIsNone(formatter.datefmt)
        # style defaults to %
        self.assertIsInstance(formatter._style, logging.PercentStyle)

        # level is not explicitly set
        self.assertEqual(logging.root.level, self.original_logging_level)

    def test_strformatstyle(self):
        with support.captured_stdout() as output:
            logging.basicConfig(stream=sys.stdout, style="{")
            logging.error("Log an error")
            sys.stdout.seek(0)
            self.assertEqual(output.getvalue().strip(),
                "ERROR:root:Log an error")

    def test_stringtemplatestyle(self):
        with support.captured_stdout() as output:
            logging.basicConfig(stream=sys.stdout, style="$")
            logging.error("Log an error")
            sys.stdout.seek(0)
            self.assertEqual(output.getvalue().strip(),
                "ERROR:root:Log an error")

    def test_filename(self):

        def cleanup(h1, h2, fn):
            h1.close()
            h2.close()
            os.remove(fn)

        logging.basicConfig(filename='test.log')

        self.assertEqual(len(logging.root.handlers), 1)
        handler = logging.root.handlers[0]
        self.assertIsInstance(handler, logging.FileHandler)

        expected = logging.FileHandler('test.log', 'a')
        self.assertEqual(handler.stream.mode, expected.stream.mode)
        self.assertEqual(handler.stream.name, expected.stream.name)
        self.addCleanup(cleanup, handler, expected, 'test.log')

    def test_filemode(self):

        def cleanup(h1, h2, fn):
            h1.close()
            h2.close()
            os.remove(fn)

        logging.basicConfig(filename='test.log', filemode='wb')

        handler = logging.root.handlers[0]
        expected = logging.FileHandler('test.log', 'wb')
        self.assertEqual(handler.stream.mode, expected.stream.mode)
        self.addCleanup(cleanup, handler, expected, 'test.log')

    def test_stream(self):
        stream = io.StringIO()
        self.addCleanup(stream.close)
        logging.basicConfig(stream=stream)

        self.assertEqual(len(logging.root.handlers), 1)
        handler = logging.root.handlers[0]
        self.assertIsInstance(handler, logging.StreamHandler)
        self.assertEqual(handler.stream, stream)

    def test_format(self):
        logging.basicConfig(format='foo')

        formatter = logging.root.handlers[0].formatter
        self.assertEqual(formatter._style._fmt, 'foo')

    def test_datefmt(self):
        logging.basicConfig(datefmt='bar')

        formatter = logging.root.handlers[0].formatter
        self.assertEqual(formatter.datefmt, 'bar')

    def test_style(self):
        logging.basicConfig(style='$')

        formatter = logging.root.handlers[0].formatter
        self.assertIsInstance(formatter._style, logging.StringTemplateStyle)

    def test_level(self):
        old_level = logging.root.level
        self.addCleanup(logging.root.setLevel, old_level)

        logging.basicConfig(level=57)
        self.assertEqual(logging.root.level, 57)
        # Test that second call has no effect
        logging.basicConfig(level=58)
        self.assertEqual(logging.root.level, 57)

    def test_incompatible(self):
        assertRaises = self.assertRaises
        handlers = [logging.StreamHandler()]
        stream = sys.stderr
        assertRaises(ValueError, logging.basicConfig, filename='test.log',
                                                     stream=stream)
        assertRaises(ValueError, logging.basicConfig, filename='test.log',
                                                     handlers=handlers)
        assertRaises(ValueError, logging.basicConfig, stream=stream,
                                                     handlers=handlers)
        # Issue 23207: test for invalid kwargs
        assertRaises(ValueError, logging.basicConfig, loglevel=logging.INFO)
        # Should pop both filename and filemode even if filename is None
        logging.basicConfig(filename=None, filemode='a')

    def test_handlers(self):
        handlers = [
            logging.StreamHandler(),
            logging.StreamHandler(sys.stdout),
            logging.StreamHandler(),
        ]
        f = logging.Formatter()
        handlers[2].setFormatter(f)
        logging.basicConfig(handlers=handlers)
        self.assertIs(handlers[0], logging.root.handlers[0])
        self.assertIs(handlers[1], logging.root.handlers[1])
        self.assertIs(handlers[2], logging.root.handlers[2])
        self.assertIsNotNone(handlers[0].formatter)
        self.assertIsNotNone(handlers[1].formatter)
        self.assertIs(handlers[2].formatter, f)
        self.assertIs(handlers[0].formatter, handlers[1].formatter)

    def _test_log(self, method, level=None):
        # logging.root has no handlers so basicConfig should be called
        called = []

        old_basic_config = logging.basicConfig
        def my_basic_config(*a, **kw):
            old_basic_config()
            old_level = logging.root.level
            logging.root.setLevel(100)  # avoid having messages in stderr
            self.addCleanup(logging.root.setLevel, old_level)
            called.append((a, kw))

        support.patch(self, logging, 'basicConfig', my_basic_config)

        log_method = getattr(logging, method)
        if level is not None:
            log_method(level, "test me")
        else:
            log_method("test me")

        # basicConfig was called with no arguments
        self.assertEqual(called, [((), {})])

    def test_log(self):
        self._test_log('log', logging.WARNING)

    def test_debug(self):
        self._test_log('debug')

    def test_info(self):
        self._test_log('info')

    def test_warning(self):
        self._test_log('warning')

    def test_error(self):
        self._test_log('error')

    def test_critical(self):
        self._test_log('critical')


class LoggerAdapterTest(unittest.TestCase):

    def setUp(self):
        super(LoggerAdapterTest, self).setUp()
        old_handler_list = logging._handlerList[:]

        self.recording = RecordingHandler()
        self.logger = logging.root
        self.logger.addHandler(self.recording)
        self.addCleanup(self.logger.removeHandler, self.recording)
        self.addCleanup(self.recording.close)

        def cleanup():
            logging._handlerList[:] = old_handler_list

        self.addCleanup(cleanup)
        self.addCleanup(logging.shutdown)
        self.adapter = logging.LoggerAdapter(logger=self.logger, extra=None)

    def test_exception(self):
        msg = 'testing exception: %r'
        exc = None
        try:
            1 / 0
        except ZeroDivisionError as e:
            exc = e
            self.adapter.exception(msg, self.recording)

        self.assertEqual(len(self.recording.records), 1)
        record = self.recording.records[0]
        self.assertEqual(record.levelno, logging.ERROR)
        self.assertEqual(record.msg, msg)
        self.assertEqual(record.args, (self.recording,))
        self.assertEqual(record.exc_info,
                         (exc.__class__, exc, exc.__traceback__))

    def test_exception_excinfo(self):
        try:
            1 / 0
        except ZeroDivisionError as e:
            exc = e

        self.adapter.exception('exc_info test', exc_info=exc)

        self.assertEqual(len(self.recording.records), 1)
        record = self.recording.records[0]
        self.assertEqual(record.exc_info,
                         (exc.__class__, exc, exc.__traceback__))

    def test_critical(self):
        msg = 'critical test! %r'
        self.adapter.critical(msg, self.recording)

        self.assertEqual(len(self.recording.records), 1)
        record = self.recording.records[0]
        self.assertEqual(record.levelno, logging.CRITICAL)
        self.assertEqual(record.msg, msg)
        self.assertEqual(record.args, (self.recording,))

    def test_is_enabled_for(self):
        old_disable = self.adapter.logger.manager.disable
        self.adapter.logger.manager.disable = 33
        self.addCleanup(setattr, self.adapter.logger.manager, 'disable',
                        old_disable)
        self.assertFalse(self.adapter.isEnabledFor(32))

    def test_has_handlers(self):
        self.assertTrue(self.adapter.hasHandlers())

        for handler in self.logger.handlers:
            self.logger.removeHandler(handler)

        self.assertFalse(self.logger.hasHandlers())
        self.assertFalse(self.adapter.hasHandlers())


class LoggerTest(BaseTest):

    def setUp(self):
        super(LoggerTest, self).setUp()
        self.recording = RecordingHandler()
        self.logger = logging.Logger(name='blah')
        self.logger.addHandler(self.recording)
        self.addCleanup(self.logger.removeHandler, self.recording)
        self.addCleanup(self.recording.close)
        self.addCleanup(logging.shutdown)

    def test_set_invalid_level(self):
        self.assertRaises(TypeError, self.logger.setLevel, object())

    def test_exception(self):
        msg = 'testing exception: %r'
        exc = None
        try:
            1 / 0
        except ZeroDivisionError as e:
            exc = e
            self.logger.exception(msg, self.recording)

        self.assertEqual(len(self.recording.records), 1)
        record = self.recording.records[0]
        self.assertEqual(record.levelno, logging.ERROR)
        self.assertEqual(record.msg, msg)
        self.assertEqual(record.args, (self.recording,))
        self.assertEqual(record.exc_info,
                         (exc.__class__, exc, exc.__traceback__))

    def test_log_invalid_level_with_raise(self):
        with swap_attr(logging, 'raiseExceptions', True):
            self.assertRaises(TypeError, self.logger.log, '10', 'test message')

    def test_log_invalid_level_no_raise(self):
        with swap_attr(logging, 'raiseExceptions', False):
            self.logger.log('10', 'test message')  # no exception happens

    def test_find_caller_with_stack_info(self):
        called = []
        support.patch(self, logging.traceback, 'print_stack',
                      lambda f, file: called.append(file.getvalue()))

        self.logger.findCaller(stack_info=True)

        self.assertEqual(len(called), 1)
        self.assertEqual('Stack (most recent call last):\n', called[0])

    def test_make_record_with_extra_overwrite(self):
        name = 'my record'
        level = 13
        fn = lno = msg = args = exc_info = func = sinfo = None
        rv = logging._logRecordFactory(name, level, fn, lno, msg, args,
                                       exc_info, func, sinfo)

        for key in ('message', 'asctime') + tuple(rv.__dict__.keys()):
            extra = {key: 'some value'}
            self.assertRaises(KeyError, self.logger.makeRecord, name, level,
                              fn, lno, msg, args, exc_info,
                              extra=extra, sinfo=sinfo)

    def test_make_record_with_extra_no_overwrite(self):
        name = 'my record'
        level = 13
        fn = lno = msg = args = exc_info = func = sinfo = None
        extra = {'valid_key': 'some value'}
        result = self.logger.makeRecord(name, level, fn, lno, msg, args,
                                        exc_info, extra=extra, sinfo=sinfo)
        self.assertIn('valid_key', result.__dict__)

    def test_has_handlers(self):
        self.assertTrue(self.logger.hasHandlers())

        for handler in self.logger.handlers:
            self.logger.removeHandler(handler)
        self.assertFalse(self.logger.hasHandlers())

    def test_has_handlers_no_propagate(self):
        child_logger = logging.getLogger('blah.child')
        child_logger.propagate = False
        self.assertFalse(child_logger.hasHandlers())

    def test_is_enabled_for(self):
        old_disable = self.logger.manager.disable
        self.logger.manager.disable = 23
        self.addCleanup(setattr, self.logger.manager, 'disable', old_disable)
        self.assertFalse(self.logger.isEnabledFor(22))

    def test_root_logger_aliases(self):
        root = logging.getLogger()
        self.assertIs(root, logging.root)
        self.assertIs(root, logging.getLogger(None))
        self.assertIs(root, logging.getLogger(''))
        self.assertIs(root, logging.getLogger('foo').root)
        self.assertIs(root, logging.getLogger('foo.bar').root)
        self.assertIs(root, logging.getLogger('foo').parent)

        self.assertIsNot(root, logging.getLogger('\0'))
        self.assertIsNot(root, logging.getLogger('foo.bar').parent)

    def test_invalid_names(self):
        self.assertRaises(TypeError, logging.getLogger, any)
        self.assertRaises(TypeError, logging.getLogger, b'foo')


class BaseFileTest(BaseTest):
    "Base class for handler tests that write log files"

    def setUp(self):
        BaseTest.setUp(self)
        fd, self.fn = tempfile.mkstemp(".log", "test_logging-2-")
        os.close(fd)
        self.rmfiles = []

    def tearDown(self):
        for fn in self.rmfiles:
            os.unlink(fn)
        if os.path.exists(self.fn):
            os.unlink(self.fn)
        BaseTest.tearDown(self)

    def assertLogFile(self, filename):
        "Assert a log file is there and register it for deletion"
        self.assertTrue(os.path.exists(filename),
                        msg="Log file %r does not exist" % filename)
        self.rmfiles.append(filename)


class FileHandlerTest(BaseFileTest):
    def test_delay(self):
        os.unlink(self.fn)
        fh = logging.FileHandler(self.fn, delay=True)
        self.assertIsNone(fh.stream)
        self.assertFalse(os.path.exists(self.fn))
        fh.handle(logging.makeLogRecord({}))
        self.assertIsNotNone(fh.stream)
        self.assertTrue(os.path.exists(self.fn))
        fh.close()

class RotatingFileHandlerTest(BaseFileTest):
    def next_rec(self):
        return logging.LogRecord('n', logging.DEBUG, 'p', 1,
                                 self.next_message(), None, None, None)

    def test_should_not_rollover(self):
        # If maxbytes is zero rollover never occurs
        rh = logging.handlers.RotatingFileHandler(self.fn, maxBytes=0)
        self.assertFalse(rh.shouldRollover(None))
        rh.close()

    def test_should_rollover(self):
        rh = logging.handlers.RotatingFileHandler(self.fn, maxBytes=1)
        self.assertTrue(rh.shouldRollover(self.next_rec()))
        rh.close()

    def test_file_created(self):
        # checks that the file is created and assumes it was created
        # by us
        rh = logging.handlers.RotatingFileHandler(self.fn)
        rh.emit(self.next_rec())
        self.assertLogFile(self.fn)
        rh.close()

    def test_rollover_filenames(self):
        def namer(name):
            return name + ".test"
        rh = logging.handlers.RotatingFileHandler(
            self.fn, backupCount=2, maxBytes=1)
        rh.namer = namer
        rh.emit(self.next_rec())
        self.assertLogFile(self.fn)
        rh.emit(self.next_rec())
        self.assertLogFile(namer(self.fn + ".1"))
        rh.emit(self.next_rec())
        self.assertLogFile(namer(self.fn + ".2"))
        self.assertFalse(os.path.exists(namer(self.fn + ".3")))
        rh.close()

    @support.requires_zlib
    def test_rotator(self):
        def namer(name):
            return name + ".gz"

        def rotator(source, dest):
            with open(source, "rb") as sf:
                data = sf.read()
                compressed = zlib.compress(data, 9)
                with open(dest, "wb") as df:
                    df.write(compressed)
            os.remove(source)

        rh = logging.handlers.RotatingFileHandler(
            self.fn, backupCount=2, maxBytes=1)
        rh.rotator = rotator
        rh.namer = namer
        m1 = self.next_rec()
        rh.emit(m1)
        self.assertLogFile(self.fn)
        m2 = self.next_rec()
        rh.emit(m2)
        fn = namer(self.fn + ".1")
        self.assertLogFile(fn)
        newline = os.linesep
        with open(fn, "rb") as f:
            compressed = f.read()
            data = zlib.decompress(compressed)
            self.assertEqual(data.decode("ascii"), m1.msg + newline)
        rh.emit(self.next_rec())
        fn = namer(self.fn + ".2")
        self.assertLogFile(fn)
        with open(fn, "rb") as f:
            compressed = f.read()
            data = zlib.decompress(compressed)
            self.assertEqual(data.decode("ascii"), m1.msg + newline)
        rh.emit(self.next_rec())
        fn = namer(self.fn + ".2")
        with open(fn, "rb") as f:
            compressed = f.read()
            data = zlib.decompress(compressed)
            self.assertEqual(data.decode("ascii"), m2.msg + newline)
        self.assertFalse(os.path.exists(namer(self.fn + ".3")))
        rh.close()

class TimedRotatingFileHandlerTest(BaseFileTest):
    # other test methods added below
    def test_rollover(self):
        fh = logging.handlers.TimedRotatingFileHandler(self.fn, 'S',
                                                       backupCount=1)
        fmt = logging.Formatter('%(asctime)s %(message)s')
        fh.setFormatter(fmt)
        r1 = logging.makeLogRecord({'msg': 'testing - initial'})
        fh.emit(r1)
        self.assertLogFile(self.fn)
        time.sleep(1.1)    # a little over a second ...
        r2 = logging.makeLogRecord({'msg': 'testing - after delay'})
        fh.emit(r2)
        fh.close()
        # At this point, we should have a recent rotated file which we
        # can test for the existence of. However, in practice, on some
        # machines which run really slowly, we don't know how far back
        # in time to go to look for the log file. So, we go back a fair
        # bit, and stop as soon as we see a rotated file. In theory this
        # could of course still fail, but the chances are lower.
        found = False
        now = datetime.datetime.now()
        GO_BACK = 5 * 60 # seconds
        for secs in range(GO_BACK):
            prev = now - datetime.timedelta(seconds=secs)
            fn = self.fn + prev.strftime(".%Y-%m-%d_%H-%M-%S")
            found = os.path.exists(fn)
            if found:
                self.rmfiles.append(fn)
                break
        msg = 'No rotated files found, went back %d seconds' % GO_BACK
        if not found:
            #print additional diagnostics
            dn, fn = os.path.split(self.fn)
            files = [f for f in os.listdir(dn) if f.startswith(fn)]
            print('Test time: %s' % now.strftime("%Y-%m-%d %H-%M-%S"), file=sys.stderr)
            print('The only matching files are: %s' % files, file=sys.stderr)
            for f in files:
                print('Contents of %s:' % f)
                path = os.path.join(dn, f)
                with open(path, 'r') as tf:
                    print(tf.read())
        self.assertTrue(found, msg=msg)

    def test_invalid(self):
        assertRaises = self.assertRaises
        assertRaises(ValueError, logging.handlers.TimedRotatingFileHandler,
                     self.fn, 'X', delay=True)
        assertRaises(ValueError, logging.handlers.TimedRotatingFileHandler,
                     self.fn, 'W', delay=True)
        assertRaises(ValueError, logging.handlers.TimedRotatingFileHandler,
                     self.fn, 'W7', delay=True)

    def test_compute_rollover_daily_attime(self):
        currentTime = 0
        atTime = datetime.time(12, 0, 0)
        rh = logging.handlers.TimedRotatingFileHandler(
            self.fn, when='MIDNIGHT', interval=1, backupCount=0, utc=True,
            atTime=atTime)
        try:
            actual = rh.computeRollover(currentTime)
            self.assertEqual(actual, currentTime + 12 * 60 * 60)

            actual = rh.computeRollover(currentTime + 13 * 60 * 60)
            self.assertEqual(actual, currentTime + 36 * 60 * 60)
        finally:
            rh.close()

    #@unittest.skipIf(True, 'Temporarily skipped while failures investigated.')
    def test_compute_rollover_weekly_attime(self):
        currentTime = int(time.time())
        today = currentTime - currentTime % 86400

        atTime = datetime.time(12, 0, 0)

        wday = time.gmtime(today).tm_wday
        for day in range(7):
            rh = logging.handlers.TimedRotatingFileHandler(
                self.fn, when='W%d' % day, interval=1, backupCount=0, utc=True,
                atTime=atTime)
            try:
                if wday > day:
                    # The rollover day has already passed this week, so we
                    # go over into next week
                    expected = (7 - wday + day)
                else:
                    expected = (day - wday)
                # At this point expected is in days from now, convert to seconds
                expected *= 24 * 60 * 60
                # Add in the rollover time
                expected += 12 * 60 * 60
                # Add in adjustment for today
                expected += today
                actual = rh.computeRollover(today)
                if actual != expected:
                    print('failed in timezone: %d' % time.timezone)
                    print('local vars: %s' % locals())
                self.assertEqual(actual, expected)
                if day == wday:
                    # goes into following week
                    expected += 7 * 24 * 60 * 60
                actual = rh.computeRollover(today + 13 * 60 * 60)
                if actual != expected:
                    print('failed in timezone: %d' % time.timezone)
                    print('local vars: %s' % locals())
                self.assertEqual(actual, expected)
            finally:
                rh.close()


def secs(**kw):
    return datetime.timedelta(**kw) // datetime.timedelta(seconds=1)

for when, exp in (('S', 1),
                  ('M', 60),
                  ('H', 60 * 60),
                  ('D', 60 * 60 * 24),
                  ('MIDNIGHT', 60 * 60 * 24),
                  # current time (epoch start) is a Thursday, W0 means Monday
                  ('W0', secs(days=4, hours=24)),
                 ):
    def test_compute_rollover(self, when=when, exp=exp):
        rh = logging.handlers.TimedRotatingFileHandler(
            self.fn, when=when, interval=1, backupCount=0, utc=True)
        currentTime = 0.0
        actual = rh.computeRollover(currentTime)
        if exp != actual:
            # Failures occur on some systems for MIDNIGHT and W0.
            # Print detailed calculation for MIDNIGHT so we can try to see
            # what's going on
            if when == 'MIDNIGHT':
                try:
                    if rh.utc:
                        t = time.gmtime(currentTime)
                    else:
                        t = time.localtime(currentTime)
                    currentHour = t[3]
                    currentMinute = t[4]
                    currentSecond = t[5]
                    # r is the number of seconds left between now and midnight
                    r = logging.handlers._MIDNIGHT - ((currentHour * 60 +
                                                       currentMinute) * 60 +
                            currentSecond)
                    result = currentTime + r
                    print('t: %s (%s)' % (t, rh.utc), file=sys.stderr)
                    print('currentHour: %s' % currentHour, file=sys.stderr)
                    print('currentMinute: %s' % currentMinute, file=sys.stderr)
                    print('currentSecond: %s' % currentSecond, file=sys.stderr)
                    print('r: %s' % r, file=sys.stderr)
                    print('result: %s' % result, file=sys.stderr)
                except Exception:
                    print('exception in diagnostic code: %s' % sys.exc_info()[1], file=sys.stderr)
        self.assertEqual(exp, actual)
        rh.close()
    setattr(TimedRotatingFileHandlerTest, "test_compute_rollover_%s" % when, test_compute_rollover)


@unittest.skipUnless(win32evtlog, 'win32evtlog/win32evtlogutil required for this test.')
class NTEventLogHandlerTest(BaseTest):
    def test_basic(self):
        logtype = 'Application'
        elh = win32evtlog.OpenEventLog(None, logtype)
        num_recs = win32evtlog.GetNumberOfEventLogRecords(elh)
        h = logging.handlers.NTEventLogHandler('test_logging')
        r = logging.makeLogRecord({'msg': 'Test Log Message'})
        h.handle(r)
        h.close()
        # Now see if the event is recorded
        self.assertLess(num_recs, win32evtlog.GetNumberOfEventLogRecords(elh))
        flags = win32evtlog.EVENTLOG_BACKWARDS_READ | \
                win32evtlog.EVENTLOG_SEQUENTIAL_READ
        found = False
        GO_BACK = 100
        events = win32evtlog.ReadEventLog(elh, flags, GO_BACK)
        for e in events:
            if e.SourceName != 'test_logging':
                continue
            msg = win32evtlogutil.SafeFormatMessage(e, logtype)
            if msg != 'Test Log Message\r\n':
                continue
            found = True
            break
        msg = 'Record not found in event log, went back %d records' % GO_BACK
        self.assertTrue(found, msg=msg)

# Set the locale to the platform-dependent default.  I have no idea
# why the test does this, but in any case we save the current locale
# first and restore it at the end.
@support.run_with_locale('LC_ALL', '')
def test_main():
    support.run_unittest(
        BuiltinLevelsTest, BasicFilterTest, CustomLevelsAndFiltersTest,
        HandlerTest, MemoryHandlerTest, ConfigFileTest, SocketHandlerTest,
        DatagramHandlerTest, MemoryTest, EncodingTest, WarningsTest,
        ConfigDictTest, ManagerTest, FormatterTest, BufferingFormatterTest,
        StreamHandlerTest, LogRecordFactoryTest, ChildLoggerTest,
        QueueHandlerTest, ShutdownTest, ModuleLevelMiscTest, BasicConfigTest,
        LoggerAdapterTest, LoggerTest, SMTPHandlerTest, FileHandlerTest,
        RotatingFileHandlerTest,  LastResortTest, LogRecordTest,
        ExceptionTest, SysLogHandlerTest, HTTPHandlerTest,
        NTEventLogHandlerTest, TimedRotatingFileHandlerTest,
        UnixSocketHandlerTest, UnixDatagramHandlerTest, UnixSysLogHandlerTest)

if __name__ == "__main__":
    test_main()<|MERGE_RESOLUTION|>--- conflicted
+++ resolved
@@ -38,15 +38,8 @@
 import struct
 import sys
 import tempfile
-<<<<<<< HEAD
 from test.support.script_helper import assert_python_ok
 from test import support
-=======
-from test.script_helper import assert_python_ok
-from test.support import (captured_stdout, run_with_locale, run_unittest,
-                          patch, requires_zlib, TestHandler, Matcher, HOST,
-                          swap_attr)
->>>>>>> 750eae1b
 import textwrap
 import time
 import unittest
@@ -3786,11 +3779,11 @@
                          (exc.__class__, exc, exc.__traceback__))
 
     def test_log_invalid_level_with_raise(self):
-        with swap_attr(logging, 'raiseExceptions', True):
+        with support.swap_attr(logging, 'raiseExceptions', True):
             self.assertRaises(TypeError, self.logger.log, '10', 'test message')
 
     def test_log_invalid_level_no_raise(self):
-        with swap_attr(logging, 'raiseExceptions', False):
+        with support.swap_attr(logging, 'raiseExceptions', False):
             self.logger.log('10', 'test message')  # no exception happens
 
     def test_find_caller_with_stack_info(self):
