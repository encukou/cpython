from test import support
# If we end up with a significant number of tests that don't require
# threading, this test module should be split.  Right now we skip
# them all if we don't have threading.
threading = support.import_module('threading')

from contextlib import contextmanager
import imaplib
import os.path
import socketserver
import time
import calendar

from test.support import reap_threads, verbose, transient_internet, run_with_tz
import unittest

try:
    import ssl
except ImportError:
    ssl = None

CERTFILE = None


class TestImaplib(unittest.TestCase):

    def test_Internaldate2tuple(self):
        t0 = calendar.timegm((2000, 1, 1, 0, 0, 0, -1, -1, -1))
        tt = imaplib.Internaldate2tuple(
            b'25 (INTERNALDATE "01-Jan-2000 00:00:00 +0000")')
        self.assertEqual(time.mktime(tt), t0)
        tt = imaplib.Internaldate2tuple(
            b'25 (INTERNALDATE "01-Jan-2000 11:30:00 +1130")')
        self.assertEqual(time.mktime(tt), t0)
        tt = imaplib.Internaldate2tuple(
            b'25 (INTERNALDATE "31-Dec-1999 12:30:00 -1130")')
        self.assertEqual(time.mktime(tt), t0)

    @run_with_tz('MST+07MDT,M4.1.0,M10.5.0')
    def test_Internaldate2tuple_issue10941(self):
        self.assertNotEqual(imaplib.Internaldate2tuple(
            b'25 (INTERNALDATE "02-Apr-2000 02:30:00 +0000")'),
                            imaplib.Internaldate2tuple(
            b'25 (INTERNALDATE "02-Apr-2000 03:30:00 +0000")'))

    def test_that_Time2Internaldate_returns_a_result(self):
        # We can check only that it successfully produces a result,
        # not the correctness of the result itself, since the result
        # depends on the timezone the machine is in.
        timevalues = [2000000000, 2000000000.0, time.localtime(2000000000),
                      '"18-May-2033 05:33:20 +0200"']

        for t in timevalues:
            imaplib.Time2Internaldate(t)


if ssl:

    class SecureTCPServer(socketserver.TCPServer):

        def get_request(self):
            newsocket, fromaddr = self.socket.accept()
            connstream = ssl.wrap_socket(newsocket,
                                         server_side=True,
                                         certfile=CERTFILE)
            return connstream, fromaddr

    IMAP4_SSL = imaplib.IMAP4_SSL

else:

    class SecureTCPServer:
        pass

    IMAP4_SSL = None


class SimpleIMAPHandler(socketserver.StreamRequestHandler):

    timeout = 1

    def _send(self, message):
        if verbose: print("SENT: %r" % message.strip())
        self.wfile.write(message)

    def handle(self):
        # Send a welcome message.
        self._send(b'* OK IMAP4rev1\r\n')
        while 1:
            # Gather up input until we receive a line terminator or we timeout.
            # Accumulate read(1) because it's simpler to handle the differences
            # between naked sockets and SSL sockets.
            line = b''
            while 1:
                try:
                    part = self.rfile.read(1)
                    if part == b'':
                        # Naked sockets return empty strings..
                        return
                    line += part
                except IOError:
                    # ..but SSLSockets throw exceptions.
                    return
                if line.endswith(b'\r\n'):
                    break

            if verbose: print('GOT: %r' % line.strip())
            splitline = line.split()
            tag = splitline[0].decode('ASCII')
            cmd = splitline[1].decode('ASCII')
            args = splitline[2:]

            if hasattr(self, 'cmd_'+cmd):
                getattr(self, 'cmd_'+cmd)(tag, args)
            else:
                self._send('{} BAD {} unknown\r\n'.format(tag, cmd).encode('ASCII'))

    def cmd_CAPABILITY(self, tag, args):
        self._send(b'* CAPABILITY IMAP4rev1\r\n')
        self._send('{} OK CAPABILITY completed\r\n'.format(tag).encode('ASCII'))


class BaseThreadedNetworkedTests(unittest.TestCase):

    def make_server(self, addr, hdlr):

        class MyServer(self.server_class):
            def handle_error(self, request, client_address):
                self.close_request(request)
                self.server_close()
                raise

        if verbose: print("creating server")
        server = MyServer(addr, hdlr)
        self.assertEqual(server.server_address, server.socket.getsockname())

        if verbose:
            print("server created")
            print("ADDR =", addr)
            print("CLASS =", self.server_class)
            print("HDLR =", server.RequestHandlerClass)

        t = threading.Thread(
            name='%s serving' % self.server_class,
            target=server.serve_forever,
            # Short poll interval to make the test finish quickly.
            # Time between requests is short enough that we won't wake
            # up spuriously too many times.
            kwargs={'poll_interval':0.01})
        t.daemon = True  # In case this function raises.
        t.start()
        if verbose: print("server running")
        return server, t

    def reap_server(self, server, thread):
        if verbose: print("waiting for server")
        server.shutdown()
        server.server_close()
        thread.join()
        if verbose: print("done")

    @contextmanager
    def reaped_server(self, hdlr):
        server, thread = self.make_server((support.HOST, 0), hdlr)
        try:
            yield server
        finally:
            self.reap_server(server, thread)

    @reap_threads
    def test_connect(self):
        with self.reaped_server(SimpleIMAPHandler) as server:
            client = self.imap_class(*server.server_address)
            client.shutdown()

    @reap_threads
    def test_issue5949(self):

        class EOFHandler(socketserver.StreamRequestHandler):
            def handle(self):
                # EOF without sending a complete welcome message.
                self.wfile.write(b'* OK')

        with self.reaped_server(EOFHandler) as server:
            self.assertRaises(imaplib.IMAP4.abort,
                              self.imap_class, *server.server_address)

    @reap_threads
    def test_line_termination(self):

        class BadNewlineHandler(SimpleIMAPHandler):

            def cmd_CAPABILITY(self, tag, args):
                self._send(b'* CAPABILITY IMAP4rev1 AUTH\n')
                self._send('{} OK CAPABILITY completed\r\n'.format(tag).encode('ASCII'))

        with self.reaped_server(BadNewlineHandler) as server:
            self.assertRaises(imaplib.IMAP4.abort,
                              self.imap_class, *server.server_address)



class ThreadedNetworkedTests(BaseThreadedNetworkedTests):

    server_class = socketserver.TCPServer
    imap_class = imaplib.IMAP4


@unittest.skipUnless(ssl, "SSL not available")
class ThreadedNetworkedTestsSSL(BaseThreadedNetworkedTests):

    server_class = SecureTCPServer
    imap_class = IMAP4_SSL


class RemoteIMAPTest(unittest.TestCase):
    host = 'cyrus.andrew.cmu.edu'
    port = 143
    username = 'anonymous'
    password = 'pass'
    imap_class = imaplib.IMAP4

    def setUp(self):
        with transient_internet(self.host):
            self.server = self.imap_class(self.host, self.port)

    def tearDown(self):
        if self.server is not None:
            with transient_internet(self.host):
                self.server.logout()

    def test_logincapa(self):
        with transient_internet(self.host):
            for cap in self.server.capabilities:
                self.assertIsInstance(cap, str)
            self.assertIn('LOGINDISABLED', self.server.capabilities)
            self.assertIn('AUTH=ANONYMOUS', self.server.capabilities)
            rs = self.server.login(self.username, self.password)
            self.assertEqual(rs[0], 'OK')

    def test_logout(self):
        with transient_internet(self.host):
            rs = self.server.logout()
            self.server = None
            self.assertEqual(rs[0], 'BYE')


@unittest.skipUnless(ssl, "SSL not available")
class RemoteIMAP_STARTTLSTest(RemoteIMAPTest):

    def setUp(self):
        super().setUp()
        with transient_internet(self.host):
            rs = self.server.starttls()
            self.assertEqual(rs[0], 'OK')

    def test_logincapa(self):
        for cap in self.server.capabilities:
            self.assertIsInstance(cap, str)
        self.assertNotIn('LOGINDISABLED', self.server.capabilities)


@unittest.skipUnless(ssl, "SSL not available")
class RemoteIMAP_SSLTest(RemoteIMAPTest):
    port = 993
    imap_class = IMAP4_SSL

    def setUp(self):
        pass

    def tearDown(self):
        pass

    def create_ssl_context(self):
        ssl_context = ssl.SSLContext(ssl.PROTOCOL_SSLv23)
        ssl_context.load_cert_chain(CERTFILE)
        return ssl_context

    def check_logincapa(self, server):
        try:
            for cap in server.capabilities:
                self.assertIsInstance(cap, str)
            self.assertFalse('LOGINDISABLED' in server.capabilities)
            self.assertTrue('AUTH=PLAIN' in server.capabilities)
            rs = server.login(self.username, self.password)
            self.assertEqual(rs[0], 'OK')
        finally:
            server.logout()

    def test_logincapa(self):
<<<<<<< HEAD
        with transient_internet(self.host):
            _server = self.imap_class(self.host, self.port)
            self.check_logincapa(_server)

    def test_logincapa_with_client_certfile(self):
        with transient_internet(self.host):
            _server = self.imap_class(self.host, self.port, certfile=CERTFILE)
            self.check_logincapa(_server)

    def test_logincapa_with_client_ssl_context(self):
        with transient_internet(self.host):
            _server = self.imap_class(self.host, self.port, ssl_context=self.create_ssl_context())
            self.check_logincapa(_server)

    def test_logout(self):
        with transient_internet(self.host):
            _server = self.imap_class(self.host, self.port)
            rs = _server.logout()
            self.assertEqual(rs[0], 'BYE')

    def test_ssl_context_certfile_exclusive(self):
        with transient_internet(self.host):
            self.assertRaises(ValueError, self.imap_class, self.host, self.port,
                              certfile=CERTFILE, ssl_context=self.create_ssl_context())

    def test_ssl_context_keyfile_exclusive(self):
        with transient_internet(self.host):
            self.assertRaises(ValueError, self.imap_class, self.host, self.port,
                              keyfile=CERTFILE, ssl_context=self.create_ssl_context())
=======
        for cap in self.server.capabilities:
            self.assertIsInstance(cap, str)
        self.assertNotIn('LOGINDISABLED', self.server.capabilities)
        self.assertIn('AUTH=PLAIN', self.server.capabilities)
>>>>>>> e6ef4622


def test_main():
    tests = [TestImaplib]

    if support.is_resource_enabled('network'):
        if ssl:
            global CERTFILE
            CERTFILE = os.path.join(os.path.dirname(__file__) or os.curdir,
                                    "keycert.pem")
            if not os.path.exists(CERTFILE):
                raise support.TestFailed("Can't read certificate files!")
        tests.extend([
            ThreadedNetworkedTests, ThreadedNetworkedTestsSSL,
            RemoteIMAPTest, RemoteIMAP_SSLTest, RemoteIMAP_STARTTLSTest,
        ])

    support.run_unittest(*tests)


if __name__ == "__main__":
    support.use_resources = ['network']
    test_main()<|MERGE_RESOLUTION|>--- conflicted
+++ resolved
@@ -280,15 +280,14 @@
         try:
             for cap in server.capabilities:
                 self.assertIsInstance(cap, str)
-            self.assertFalse('LOGINDISABLED' in server.capabilities)
-            self.assertTrue('AUTH=PLAIN' in server.capabilities)
+            self.assertNotIn('LOGINDISABLED', server.capabilities)
+            self.assertIn('AUTH=PLAIN', server.capabilities)
             rs = server.login(self.username, self.password)
             self.assertEqual(rs[0], 'OK')
         finally:
             server.logout()
 
     def test_logincapa(self):
-<<<<<<< HEAD
         with transient_internet(self.host):
             _server = self.imap_class(self.host, self.port)
             self.check_logincapa(_server)
@@ -318,12 +317,6 @@
         with transient_internet(self.host):
             self.assertRaises(ValueError, self.imap_class, self.host, self.port,
                               keyfile=CERTFILE, ssl_context=self.create_ssl_context())
-=======
-        for cap in self.server.capabilities:
-            self.assertIsInstance(cap, str)
-        self.assertNotIn('LOGINDISABLED', self.server.capabilities)
-        self.assertIn('AUTH=PLAIN', self.server.capabilities)
->>>>>>> e6ef4622
 
 
 def test_main():
