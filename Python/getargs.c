
/* New getargs implementation */

#include "Python.h"

#include <ctype.h>


#ifdef __cplusplus
extern "C" {
#endif
int PyArg_Parse(PyObject *, const char *, ...);
int PyArg_ParseTuple(PyObject *, const char *, ...);
int PyArg_VaParse(PyObject *, const char *, va_list);

int PyArg_ParseTupleAndKeywords(PyObject *, PyObject *,
                                const char *, char **, ...);
int PyArg_VaParseTupleAndKeywords(PyObject *, PyObject *,
                                const char *, char **, va_list);

int _PyArg_ParseTupleAndKeywordsFast(PyObject *, PyObject *,
                                            struct _PyArg_Parser *, ...);
int _PyArg_VaParseTupleAndKeywordsFast(PyObject *, PyObject *,
                                            struct _PyArg_Parser *, va_list);

#ifdef HAVE_DECLSPEC_DLL
/* Export functions */
PyAPI_FUNC(int) _PyArg_Parse_SizeT(PyObject *, const char *, ...);
PyAPI_FUNC(int) _PyArg_ParseStack_SizeT(PyObject **args, Py_ssize_t nargs, PyObject *kwnames,
                                        struct _PyArg_Parser *parser, ...);
PyAPI_FUNC(int) _PyArg_ParseTuple_SizeT(PyObject *, const char *, ...);
PyAPI_FUNC(int) _PyArg_ParseTupleAndKeywords_SizeT(PyObject *, PyObject *,
                                                  const char *, char **, ...);
PyAPI_FUNC(PyObject *) _Py_BuildValue_SizeT(const char *, ...);
PyAPI_FUNC(int) _PyArg_VaParse_SizeT(PyObject *, const char *, va_list);
PyAPI_FUNC(int) _PyArg_VaParseTupleAndKeywords_SizeT(PyObject *, PyObject *,
                                              const char *, char **, va_list);

PyAPI_FUNC(int) _PyArg_ParseTupleAndKeywordsFast_SizeT(PyObject *, PyObject *,
                                            struct _PyArg_Parser *, ...);
PyAPI_FUNC(int) _PyArg_VaParseTupleAndKeywordsFast_SizeT(PyObject *, PyObject *,
                                            struct _PyArg_Parser *, va_list);
#endif

#define FLAG_COMPAT 1
#define FLAG_SIZE_T 2

typedef int (*destr_t)(PyObject *, void *);


/* Keep track of "objects" that have been allocated or initialized and
   which will need to be deallocated or cleaned up somehow if overall
   parsing fails.
*/
typedef struct {
  void *item;
  destr_t destructor;
} freelistentry_t;

typedef struct {
  freelistentry_t *entries;
  int first_available;
  int entries_malloced;
} freelist_t;

#define STATIC_FREELIST_ENTRIES 8

/* Forward */
static int vgetargs1(PyObject *, const char *, va_list *, int);
static void seterror(Py_ssize_t, const char *, int *, const char *, const char *);
static const char *convertitem(PyObject *, const char **, va_list *, int, int *,
                               char *, size_t, freelist_t *);
static const char *converttuple(PyObject *, const char **, va_list *, int,
                                int *, char *, size_t, int, freelist_t *);
static const char *convertsimple(PyObject *, const char **, va_list *, int,
                                 char *, size_t, freelist_t *);
static Py_ssize_t convertbuffer(PyObject *, void **p, const char **);
static int getbuffer(PyObject *, Py_buffer *, const char**);

static int vgetargskeywords(PyObject *, PyObject *,
                            const char *, char **, va_list *, int);
static int vgetargskeywordsfast(PyObject *, PyObject *,
                            struct _PyArg_Parser *, va_list *, int);
static int vgetargskeywordsfast_impl(PyObject **args, Py_ssize_t nargs,
                          PyObject *keywords, PyObject *kwnames,
                          struct _PyArg_Parser *parser,
                          va_list *p_va, int flags);
static const char *skipitem(const char **, va_list *, int);

int
PyArg_Parse(PyObject *args, const char *format, ...)
{
    int retval;
    va_list va;

    va_start(va, format);
    retval = vgetargs1(args, format, &va, FLAG_COMPAT);
    va_end(va);
    return retval;
}

int
_PyArg_Parse_SizeT(PyObject *args, const char *format, ...)
{
    int retval;
    va_list va;

    va_start(va, format);
    retval = vgetargs1(args, format, &va, FLAG_COMPAT|FLAG_SIZE_T);
    va_end(va);
    return retval;
}


int
PyArg_ParseTuple(PyObject *args, const char *format, ...)
{
    int retval;
    va_list va;

    va_start(va, format);
    retval = vgetargs1(args, format, &va, 0);
    va_end(va);
    return retval;
}

int
_PyArg_ParseTuple_SizeT(PyObject *args, const char *format, ...)
{
    int retval;
    va_list va;

    va_start(va, format);
    retval = vgetargs1(args, format, &va, FLAG_SIZE_T);
    va_end(va);
    return retval;
}


int
PyArg_VaParse(PyObject *args, const char *format, va_list va)
{
    va_list lva;
    int retval;

    va_copy(lva, va);

    retval = vgetargs1(args, format, &lva, 0);
    va_end(lva);
    return retval;
}

int
_PyArg_VaParse_SizeT(PyObject *args, const char *format, va_list va)
{
    va_list lva;
    int retval;

    va_copy(lva, va);

    retval = vgetargs1(args, format, &lva, FLAG_SIZE_T);
    va_end(lva);
    return retval;
}


/* Handle cleanup of allocated memory in case of exception */

static int
cleanup_ptr(PyObject *self, void *ptr)
{
    if (ptr) {
        PyMem_FREE(ptr);
    }
    return 0;
}

static int
cleanup_buffer(PyObject *self, void *ptr)
{
    Py_buffer *buf = (Py_buffer *)ptr;
    if (buf) {
        PyBuffer_Release(buf);
    }
    return 0;
}

static int
addcleanup(void *ptr, freelist_t *freelist, destr_t destructor)
{
    int index;

    index = freelist->first_available;
    freelist->first_available += 1;

    freelist->entries[index].item = ptr;
    freelist->entries[index].destructor = destructor;

    return 0;
}

static int
cleanreturn(int retval, freelist_t *freelist)
{
    int index;

    if (retval == 0) {
      /* A failure occurred, therefore execute all of the cleanup
         functions.
      */
      for (index = 0; index < freelist->first_available; ++index) {
          freelist->entries[index].destructor(NULL,
                                              freelist->entries[index].item);
      }
    }
    if (freelist->entries_malloced)
        PyMem_FREE(freelist->entries);
    return retval;
}


static int
vgetargs1(PyObject *args, const char *format, va_list *p_va, int flags)
{
    char msgbuf[256];
    int levels[32];
    const char *fname = NULL;
    const char *message = NULL;
    int min = -1;
    int max = 0;
    int level = 0;
    int endfmt = 0;
    const char *formatsave = format;
    Py_ssize_t i, len;
    const char *msg;
    int compat = flags & FLAG_COMPAT;
    freelistentry_t static_entries[STATIC_FREELIST_ENTRIES];
    freelist_t freelist;

    freelist.entries = static_entries;
    freelist.first_available = 0;
    freelist.entries_malloced = 0;

    assert(compat || (args != (PyObject*)NULL));
    flags = flags & ~FLAG_COMPAT;

    while (endfmt == 0) {
        int c = *format++;
        switch (c) {
        case '(':
            if (level == 0)
                max++;
            level++;
            if (level >= 30)
                Py_FatalError("too many tuple nesting levels "
                              "in argument format string");
            break;
        case ')':
            if (level == 0)
                Py_FatalError("excess ')' in getargs format");
            else
                level--;
            break;
        case '\0':
            endfmt = 1;
            break;
        case ':':
            fname = format;
            endfmt = 1;
            break;
        case ';':
            message = format;
            endfmt = 1;
            break;
        case '|':
            if (level == 0)
                min = max;
            break;
        default:
            if (level == 0) {
                if (Py_ISALPHA(Py_CHARMASK(c)))
                    if (c != 'e') /* skip encoded */
                        max++;
            }
            break;
        }
    }

    if (level != 0)
        Py_FatalError(/* '(' */ "missing ')' in getargs format");

    if (min < 0)
        min = max;

    format = formatsave;

    if (max > STATIC_FREELIST_ENTRIES) {
        freelist.entries = PyMem_NEW(freelistentry_t, max);
        if (freelist.entries == NULL) {
            PyErr_NoMemory();
            return 0;
        }
        freelist.entries_malloced = 1;
    }

    if (compat) {
        if (max == 0) {
            if (args == NULL)
                return 1;
            PyErr_Format(PyExc_TypeError,
                         "%.200s%s takes no arguments",
                         fname==NULL ? "function" : fname,
                         fname==NULL ? "" : "()");
            return cleanreturn(0, &freelist);
        }
        else if (min == 1 && max == 1) {
            if (args == NULL) {
                PyErr_Format(PyExc_TypeError,
                             "%.200s%s takes at least one argument",
                             fname==NULL ? "function" : fname,
                             fname==NULL ? "" : "()");
                return cleanreturn(0, &freelist);
            }
            msg = convertitem(args, &format, p_va, flags, levels,
                              msgbuf, sizeof(msgbuf), &freelist);
            if (msg == NULL)
                return cleanreturn(1, &freelist);
            seterror(levels[0], msg, levels+1, fname, message);
            return cleanreturn(0, &freelist);
        }
        else {
            PyErr_SetString(PyExc_SystemError,
                "old style getargs format uses new features");
            return cleanreturn(0, &freelist);
        }
    }

    if (!PyTuple_Check(args)) {
        PyErr_SetString(PyExc_SystemError,
            "new style getargs format but argument is not a tuple");
        return cleanreturn(0, &freelist);
    }

    len = PyTuple_GET_SIZE(args);

    if (len < min || max < len) {
        if (message == NULL)
            PyErr_Format(PyExc_TypeError,
                         "%.150s%s takes %s %d argument%s (%ld given)",
                         fname==NULL ? "function" : fname,
                         fname==NULL ? "" : "()",
                         min==max ? "exactly"
                         : len < min ? "at least" : "at most",
                         len < min ? min : max,
                         (len < min ? min : max) == 1 ? "" : "s",
                         Py_SAFE_DOWNCAST(len, Py_ssize_t, long));
        else
            PyErr_SetString(PyExc_TypeError, message);
        return cleanreturn(0, &freelist);
    }

    for (i = 0; i < len; i++) {
        if (*format == '|')
            format++;
        msg = convertitem(PyTuple_GET_ITEM(args, i), &format, p_va,
                          flags, levels, msgbuf,
                          sizeof(msgbuf), &freelist);
        if (msg) {
            seterror(i+1, msg, levels, fname, message);
            return cleanreturn(0, &freelist);
        }
    }

    if (*format != '\0' && !Py_ISALPHA(Py_CHARMASK(*format)) &&
        *format != '(' &&
        *format != '|' && *format != ':' && *format != ';') {
        PyErr_Format(PyExc_SystemError,
                     "bad format string: %.200s", formatsave);
        return cleanreturn(0, &freelist);
    }

    return cleanreturn(1, &freelist);
}



static void
seterror(Py_ssize_t iarg, const char *msg, int *levels, const char *fname,
         const char *message)
{
    char buf[512];
    int i;
    char *p = buf;

    if (PyErr_Occurred())
        return;
    else if (message == NULL) {
        if (fname != NULL) {
            PyOS_snprintf(p, sizeof(buf), "%.200s() ", fname);
            p += strlen(p);
        }
        if (iarg != 0) {
            PyOS_snprintf(p, sizeof(buf) - (p - buf),
                          "argument %" PY_FORMAT_SIZE_T "d", iarg);
            i = 0;
            p += strlen(p);
            while (i < 32 && levels[i] > 0 && (int)(p-buf) < 220) {
                PyOS_snprintf(p, sizeof(buf) - (p - buf),
                              ", item %d", levels[i]-1);
                p += strlen(p);
                i++;
            }
        }
        else {
            PyOS_snprintf(p, sizeof(buf) - (p - buf), "argument");
            p += strlen(p);
        }
        PyOS_snprintf(p, sizeof(buf) - (p - buf), " %.256s", msg);
        message = buf;
    }
    if (msg[0] == '(') {
        PyErr_SetString(PyExc_SystemError, message);
    }
    else {
        PyErr_SetString(PyExc_TypeError, message);
    }
}


/* Convert a tuple argument.
   On entry, *p_format points to the character _after_ the opening '('.
   On successful exit, *p_format points to the closing ')'.
   If successful:
      *p_format and *p_va are updated,
      *levels and *msgbuf are untouched,
      and NULL is returned.
   If the argument is invalid:
      *p_format is unchanged,
      *p_va is undefined,
      *levels is a 0-terminated list of item numbers,
      *msgbuf contains an error message, whose format is:
     "must be <typename1>, not <typename2>", where:
        <typename1> is the name of the expected type, and
        <typename2> is the name of the actual type,
      and msgbuf is returned.
*/

static const char *
converttuple(PyObject *arg, const char **p_format, va_list *p_va, int flags,
             int *levels, char *msgbuf, size_t bufsize, int toplevel,
             freelist_t *freelist)
{
    int level = 0;
    int n = 0;
    const char *format = *p_format;
    int i;
    Py_ssize_t len;

    for (;;) {
        int c = *format++;
        if (c == '(') {
            if (level == 0)
                n++;
            level++;
        }
        else if (c == ')') {
            if (level == 0)
                break;
            level--;
        }
        else if (c == ':' || c == ';' || c == '\0')
            break;
        else if (level == 0 && Py_ISALPHA(Py_CHARMASK(c)))
            n++;
    }

    if (!PySequence_Check(arg) || PyBytes_Check(arg)) {
        levels[0] = 0;
        PyOS_snprintf(msgbuf, bufsize,
                      toplevel ? "expected %d arguments, not %.50s" :
                      "must be %d-item sequence, not %.50s",
                  n,
                  arg == Py_None ? "None" : arg->ob_type->tp_name);
        return msgbuf;
    }

    len = PySequence_Size(arg);
    if (len != n) {
        levels[0] = 0;
        if (toplevel) {
            PyOS_snprintf(msgbuf, bufsize,
                          "expected %d arguments, not %" PY_FORMAT_SIZE_T "d",
                          n, len);
        }
        else {
            PyOS_snprintf(msgbuf, bufsize,
                          "must be sequence of length %d, "
                          "not %" PY_FORMAT_SIZE_T "d",
                          n, len);
        }
        return msgbuf;
    }

    format = *p_format;
    for (i = 0; i < n; i++) {
        const char *msg;
        PyObject *item;
        item = PySequence_GetItem(arg, i);
        if (item == NULL) {
            PyErr_Clear();
            levels[0] = i+1;
            levels[1] = 0;
            strncpy(msgbuf, "is not retrievable", bufsize);
            return msgbuf;
        }
        msg = convertitem(item, &format, p_va, flags, levels+1,
                          msgbuf, bufsize, freelist);
        /* PySequence_GetItem calls tp->sq_item, which INCREFs */
        Py_XDECREF(item);
        if (msg != NULL) {
            levels[0] = i+1;
            return msg;
        }
    }

    *p_format = format;
    return NULL;
}


/* Convert a single item. */

static const char *
convertitem(PyObject *arg, const char **p_format, va_list *p_va, int flags,
            int *levels, char *msgbuf, size_t bufsize, freelist_t *freelist)
{
    const char *msg;
    const char *format = *p_format;

    if (*format == '(' /* ')' */) {
        format++;
        msg = converttuple(arg, &format, p_va, flags, levels, msgbuf,
                           bufsize, 0, freelist);
        if (msg == NULL)
            format++;
    }
    else {
        msg = convertsimple(arg, &format, p_va, flags,
                            msgbuf, bufsize, freelist);
        if (msg != NULL)
            levels[0] = 0;
    }
    if (msg == NULL)
        *p_format = format;
    return msg;
}



/* Format an error message generated by convertsimple(). */

static const char *
converterr(const char *expected, PyObject *arg, char *msgbuf, size_t bufsize)
{
    assert(expected != NULL);
    assert(arg != NULL);
    if (expected[0] == '(') {
        PyOS_snprintf(msgbuf, bufsize,
                      "%.100s", expected);
    }
    else {
        PyOS_snprintf(msgbuf, bufsize,
                      "must be %.50s, not %.50s", expected,
                      arg == Py_None ? "None" : arg->ob_type->tp_name);
    }
    return msgbuf;
}

#define CONV_UNICODE "(unicode conversion error)"

/* Explicitly check for float arguments when integers are expected.
   Return 1 for error, 0 if ok. */
static int
float_argument_error(PyObject *arg)
{
    if (PyFloat_Check(arg)) {
        PyErr_SetString(PyExc_TypeError,
                        "integer argument expected, got float" );
        return 1;
    }
    else
        return 0;
}

/* Convert a non-tuple argument.  Return NULL if conversion went OK,
   or a string with a message describing the failure.  The message is
   formatted as "must be <desired type>, not <actual type>".
   When failing, an exception may or may not have been raised.
   Don't call if a tuple is expected.

   When you add new format codes, please don't forget poor skipitem() below.
*/

static const char *
convertsimple(PyObject *arg, const char **p_format, va_list *p_va, int flags,
              char *msgbuf, size_t bufsize, freelist_t *freelist)
{
    /* For # codes */
#define FETCH_SIZE      int *q=NULL;Py_ssize_t *q2=NULL;\
    if (flags & FLAG_SIZE_T) q2=va_arg(*p_va, Py_ssize_t*); \
    else q=va_arg(*p_va, int*);
#define STORE_SIZE(s)   \
    if (flags & FLAG_SIZE_T) \
        *q2=s; \
    else { \
        if (INT_MAX < s) { \
            PyErr_SetString(PyExc_OverflowError, \
                "size does not fit in an int"); \
            return converterr("", arg, msgbuf, bufsize); \
        } \
        *q = (int)s; \
    }
#define BUFFER_LEN      ((flags & FLAG_SIZE_T) ? *q2:*q)
#define RETURN_ERR_OCCURRED return msgbuf

    const char *format = *p_format;
    char c = *format++;
    char *sarg;

    switch (c) {

    case 'b': { /* unsigned byte -- very short int */
        char *p = va_arg(*p_va, char *);
        long ival;
        if (float_argument_error(arg))
            RETURN_ERR_OCCURRED;
        ival = PyLong_AsLong(arg);
        if (ival == -1 && PyErr_Occurred())
            RETURN_ERR_OCCURRED;
        else if (ival < 0) {
            PyErr_SetString(PyExc_OverflowError,
                            "unsigned byte integer is less than minimum");
            RETURN_ERR_OCCURRED;
        }
        else if (ival > UCHAR_MAX) {
            PyErr_SetString(PyExc_OverflowError,
                            "unsigned byte integer is greater than maximum");
            RETURN_ERR_OCCURRED;
        }
        else
            *p = (unsigned char) ival;
        break;
    }

    case 'B': {/* byte sized bitfield - both signed and unsigned
                  values allowed */
        char *p = va_arg(*p_va, char *);
        long ival;
        if (float_argument_error(arg))
            RETURN_ERR_OCCURRED;
        ival = PyLong_AsUnsignedLongMask(arg);
        if (ival == -1 && PyErr_Occurred())
            RETURN_ERR_OCCURRED;
        else
            *p = (unsigned char) ival;
        break;
    }

    case 'h': {/* signed short int */
        short *p = va_arg(*p_va, short *);
        long ival;
        if (float_argument_error(arg))
            RETURN_ERR_OCCURRED;
        ival = PyLong_AsLong(arg);
        if (ival == -1 && PyErr_Occurred())
            RETURN_ERR_OCCURRED;
        else if (ival < SHRT_MIN) {
            PyErr_SetString(PyExc_OverflowError,
                            "signed short integer is less than minimum");
            RETURN_ERR_OCCURRED;
        }
        else if (ival > SHRT_MAX) {
            PyErr_SetString(PyExc_OverflowError,
                            "signed short integer is greater than maximum");
            RETURN_ERR_OCCURRED;
        }
        else
            *p = (short) ival;
        break;
    }

    case 'H': { /* short int sized bitfield, both signed and
                   unsigned allowed */
        unsigned short *p = va_arg(*p_va, unsigned short *);
        long ival;
        if (float_argument_error(arg))
            RETURN_ERR_OCCURRED;
        ival = PyLong_AsUnsignedLongMask(arg);
        if (ival == -1 && PyErr_Occurred())
            RETURN_ERR_OCCURRED;
        else
            *p = (unsigned short) ival;
        break;
    }

    case 'i': {/* signed int */
        int *p = va_arg(*p_va, int *);
        long ival;
        if (float_argument_error(arg))
            RETURN_ERR_OCCURRED;
        ival = PyLong_AsLong(arg);
        if (ival == -1 && PyErr_Occurred())
            RETURN_ERR_OCCURRED;
        else if (ival > INT_MAX) {
            PyErr_SetString(PyExc_OverflowError,
                            "signed integer is greater than maximum");
            RETURN_ERR_OCCURRED;
        }
        else if (ival < INT_MIN) {
            PyErr_SetString(PyExc_OverflowError,
                            "signed integer is less than minimum");
            RETURN_ERR_OCCURRED;
        }
        else
            *p = ival;
        break;
    }

    case 'I': { /* int sized bitfield, both signed and
                   unsigned allowed */
        unsigned int *p = va_arg(*p_va, unsigned int *);
        unsigned int ival;
        if (float_argument_error(arg))
            RETURN_ERR_OCCURRED;
        ival = (unsigned int)PyLong_AsUnsignedLongMask(arg);
        if (ival == (unsigned int)-1 && PyErr_Occurred())
            RETURN_ERR_OCCURRED;
        else
            *p = ival;
        break;
    }

    case 'n': /* Py_ssize_t */
    {
        PyObject *iobj;
        Py_ssize_t *p = va_arg(*p_va, Py_ssize_t *);
        Py_ssize_t ival = -1;
        if (float_argument_error(arg))
            RETURN_ERR_OCCURRED;
        iobj = PyNumber_Index(arg);
        if (iobj != NULL) {
            ival = PyLong_AsSsize_t(iobj);
            Py_DECREF(iobj);
        }
        if (ival == -1 && PyErr_Occurred())
            RETURN_ERR_OCCURRED;
        *p = ival;
        break;
    }
    case 'l': {/* long int */
        long *p = va_arg(*p_va, long *);
        long ival;
        if (float_argument_error(arg))
            RETURN_ERR_OCCURRED;
        ival = PyLong_AsLong(arg);
        if (ival == -1 && PyErr_Occurred())
            RETURN_ERR_OCCURRED;
        else
            *p = ival;
        break;
    }

    case 'k': { /* long sized bitfield */
        unsigned long *p = va_arg(*p_va, unsigned long *);
        unsigned long ival;
        if (PyLong_Check(arg))
            ival = PyLong_AsUnsignedLongMask(arg);
        else
            return converterr("int", arg, msgbuf, bufsize);
        *p = ival;
        break;
    }

    case 'L': {/* long long */
        long long *p = va_arg( *p_va, long long * );
        long long ival;
        if (float_argument_error(arg))
            RETURN_ERR_OCCURRED;
        ival = PyLong_AsLongLong(arg);
        if (ival == (long long)-1 && PyErr_Occurred())
            RETURN_ERR_OCCURRED;
        else
            *p = ival;
        break;
    }

    case 'K': { /* long long sized bitfield */
        unsigned long long *p = va_arg(*p_va, unsigned long long *);
        unsigned long long ival;
        if (PyLong_Check(arg))
            ival = PyLong_AsUnsignedLongLongMask(arg);
        else
            return converterr("int", arg, msgbuf, bufsize);
        *p = ival;
        break;
    }

    case 'f': {/* float */
        float *p = va_arg(*p_va, float *);
        double dval = PyFloat_AsDouble(arg);
        if (PyErr_Occurred())
            RETURN_ERR_OCCURRED;
        else
            *p = (float) dval;
        break;
    }

    case 'd': {/* double */
        double *p = va_arg(*p_va, double *);
        double dval = PyFloat_AsDouble(arg);
        if (PyErr_Occurred())
            RETURN_ERR_OCCURRED;
        else
            *p = dval;
        break;
    }

    case 'D': {/* complex double */
        Py_complex *p = va_arg(*p_va, Py_complex *);
        Py_complex cval;
        cval = PyComplex_AsCComplex(arg);
        if (PyErr_Occurred())
            RETURN_ERR_OCCURRED;
        else
            *p = cval;
        break;
    }

    case 'c': {/* char */
        char *p = va_arg(*p_va, char *);
        if (PyBytes_Check(arg) && PyBytes_Size(arg) == 1)
            *p = PyBytes_AS_STRING(arg)[0];
        else if (PyByteArray_Check(arg) && PyByteArray_Size(arg) == 1)
            *p = PyByteArray_AS_STRING(arg)[0];
        else
            return converterr("a byte string of length 1", arg, msgbuf, bufsize);
        break;
    }

    case 'C': {/* unicode char */
        int *p = va_arg(*p_va, int *);
        int kind;
        void *data;

        if (!PyUnicode_Check(arg))
            return converterr("a unicode character", arg, msgbuf, bufsize);

        if (PyUnicode_READY(arg))
            RETURN_ERR_OCCURRED;

        if (PyUnicode_GET_LENGTH(arg) != 1)
            return converterr("a unicode character", arg, msgbuf, bufsize);

        kind = PyUnicode_KIND(arg);
        data = PyUnicode_DATA(arg);
        *p = PyUnicode_READ(kind, data, 0);
        break;
    }

    case 'p': {/* boolean *p*redicate */
        int *p = va_arg(*p_va, int *);
        int val = PyObject_IsTrue(arg);
        if (val > 0)
            *p = 1;
        else if (val == 0)
            *p = 0;
        else
            RETURN_ERR_OCCURRED;
        break;
    }

    /* XXX WAAAAH!  's', 'y', 'z', 'u', 'Z', 'e', 'w' codes all
       need to be cleaned up! */

    case 'y': {/* any bytes-like object */
        void **p = (void **)va_arg(*p_va, char **);
        const char *buf;
        Py_ssize_t count;
        if (*format == '*') {
            if (getbuffer(arg, (Py_buffer*)p, &buf) < 0)
                return converterr(buf, arg, msgbuf, bufsize);
            format++;
            if (addcleanup(p, freelist, cleanup_buffer)) {
                return converterr(
                    "(cleanup problem)",
                    arg, msgbuf, bufsize);
            }
            break;
        }
        count = convertbuffer(arg, p, &buf);
        if (count < 0)
            return converterr(buf, arg, msgbuf, bufsize);
        if (*format == '#') {
            FETCH_SIZE;
            STORE_SIZE(count);
            format++;
        } else {
            if (strlen(*p) != (size_t)count) {
                PyErr_SetString(PyExc_ValueError, "embedded null byte");
                RETURN_ERR_OCCURRED;
            }
        }
        break;
    }

    case 's': /* text string or bytes-like object */
    case 'z': /* text string, bytes-like object or None */
    {
        if (*format == '*') {
            /* "s*" or "z*" */
            Py_buffer *p = (Py_buffer *)va_arg(*p_va, Py_buffer *);

            if (c == 'z' && arg == Py_None)
                PyBuffer_FillInfo(p, NULL, NULL, 0, 1, 0);
            else if (PyUnicode_Check(arg)) {
                Py_ssize_t len;
                sarg = PyUnicode_AsUTF8AndSize(arg, &len);
                if (sarg == NULL)
                    return converterr(CONV_UNICODE,
                                      arg, msgbuf, bufsize);
                PyBuffer_FillInfo(p, arg, sarg, len, 1, 0);
            }
            else { /* any bytes-like object */
                const char *buf;
                if (getbuffer(arg, p, &buf) < 0)
                    return converterr(buf, arg, msgbuf, bufsize);
            }
            if (addcleanup(p, freelist, cleanup_buffer)) {
                return converterr(
                    "(cleanup problem)",
                    arg, msgbuf, bufsize);
            }
            format++;
        } else if (*format == '#') { /* a string or read-only bytes-like object */
            /* "s#" or "z#" */
            void **p = (void **)va_arg(*p_va, char **);
            FETCH_SIZE;

            if (c == 'z' && arg == Py_None) {
                *p = NULL;
                STORE_SIZE(0);
            }
            else if (PyUnicode_Check(arg)) {
                Py_ssize_t len;
                sarg = PyUnicode_AsUTF8AndSize(arg, &len);
                if (sarg == NULL)
                    return converterr(CONV_UNICODE,
                                      arg, msgbuf, bufsize);
                *p = sarg;
                STORE_SIZE(len);
            }
            else { /* read-only bytes-like object */
                /* XXX Really? */
                const char *buf;
                Py_ssize_t count = convertbuffer(arg, p, &buf);
                if (count < 0)
                    return converterr(buf, arg, msgbuf, bufsize);
                STORE_SIZE(count);
            }
            format++;
        } else {
            /* "s" or "z" */
            char **p = va_arg(*p_va, char **);
            Py_ssize_t len;
            sarg = NULL;

            if (c == 'z' && arg == Py_None)
                *p = NULL;
            else if (PyUnicode_Check(arg)) {
                sarg = PyUnicode_AsUTF8AndSize(arg, &len);
                if (sarg == NULL)
                    return converterr(CONV_UNICODE,
                                      arg, msgbuf, bufsize);
                if (strlen(sarg) != (size_t)len) {
                    PyErr_SetString(PyExc_ValueError, "embedded null character");
                    RETURN_ERR_OCCURRED;
                }
                *p = sarg;
            }
            else
                return converterr(c == 'z' ? "str or None" : "str",
                                  arg, msgbuf, bufsize);
        }
        break;
    }

    case 'u': /* raw unicode buffer (Py_UNICODE *) */
    case 'Z': /* raw unicode buffer or None */
    {
        Py_UNICODE **p = va_arg(*p_va, Py_UNICODE **);

        if (*format == '#') {
            /* "u#" or "Z#" */
            FETCH_SIZE;

            if (c == 'Z' && arg == Py_None) {
                *p = NULL;
                STORE_SIZE(0);
            }
            else if (PyUnicode_Check(arg)) {
                Py_ssize_t len;
                *p = PyUnicode_AsUnicodeAndSize(arg, &len);
                if (*p == NULL)
                    RETURN_ERR_OCCURRED;
                STORE_SIZE(len);
            }
            else
                return converterr(c == 'Z' ? "str or None" : "str",
                                  arg, msgbuf, bufsize);
            format++;
        } else {
            /* "u" or "Z" */
            if (c == 'Z' && arg == Py_None)
                *p = NULL;
            else if (PyUnicode_Check(arg)) {
                Py_ssize_t len;
                *p = PyUnicode_AsUnicodeAndSize(arg, &len);
                if (*p == NULL)
                    RETURN_ERR_OCCURRED;
                if (Py_UNICODE_strlen(*p) != (size_t)len) {
                    PyErr_SetString(PyExc_ValueError, "embedded null character");
                    RETURN_ERR_OCCURRED;
                }
            } else
                return converterr(c == 'Z' ? "str or None" : "str",
                                  arg, msgbuf, bufsize);
        }
        break;
    }

    case 'e': {/* encoded string */
        char **buffer;
        const char *encoding;
        PyObject *s;
        int recode_strings;
        Py_ssize_t size;
        const char *ptr;

        /* Get 'e' parameter: the encoding name */
        encoding = (const char *)va_arg(*p_va, const char *);
        if (encoding == NULL)
            encoding = PyUnicode_GetDefaultEncoding();

        /* Get output buffer parameter:
           's' (recode all objects via Unicode) or
           't' (only recode non-string objects)
        */
        if (*format == 's')
            recode_strings = 1;
        else if (*format == 't')
            recode_strings = 0;
        else
            return converterr(
                "(unknown parser marker combination)",
                arg, msgbuf, bufsize);
        buffer = (char **)va_arg(*p_va, char **);
        format++;
        if (buffer == NULL)
            return converterr("(buffer is NULL)",
                              arg, msgbuf, bufsize);

        /* Encode object */
        if (!recode_strings &&
            (PyBytes_Check(arg) || PyByteArray_Check(arg))) {
            s = arg;
            Py_INCREF(s);
            if (PyObject_AsCharBuffer(s, &ptr, &size) < 0)
                return converterr("(AsCharBuffer failed)",
                                  arg, msgbuf, bufsize);
        }
        else if (PyUnicode_Check(arg)) {
            /* Encode object; use default error handling */
            s = PyUnicode_AsEncodedString(arg,
                                          encoding,
                                          NULL);
            if (s == NULL)
                return converterr("(encoding failed)",
                                  arg, msgbuf, bufsize);
            assert(PyBytes_Check(s));
            size = PyBytes_GET_SIZE(s);
            ptr = PyBytes_AS_STRING(s);
            if (ptr == NULL)
                ptr = "";
        }
        else {
            return converterr(
                recode_strings ? "str" : "str, bytes or bytearray",
                arg, msgbuf, bufsize);
        }

        /* Write output; output is guaranteed to be 0-terminated */
        if (*format == '#') {
            /* Using buffer length parameter '#':

               - if *buffer is NULL, a new buffer of the
               needed size is allocated and the data
               copied into it; *buffer is updated to point
               to the new buffer; the caller is
               responsible for PyMem_Free()ing it after
               usage

               - if *buffer is not NULL, the data is
               copied to *buffer; *buffer_len has to be
               set to the size of the buffer on input;
               buffer overflow is signalled with an error;
               buffer has to provide enough room for the
               encoded string plus the trailing 0-byte

               - in both cases, *buffer_len is updated to
               the size of the buffer /excluding/ the
               trailing 0-byte

            */
            FETCH_SIZE;

            format++;
            if (q == NULL && q2 == NULL) {
                Py_DECREF(s);
                return converterr(
                    "(buffer_len is NULL)",
                    arg, msgbuf, bufsize);
            }
            if (*buffer == NULL) {
                *buffer = PyMem_NEW(char, size + 1);
                if (*buffer == NULL) {
                    Py_DECREF(s);
                    PyErr_NoMemory();
                    RETURN_ERR_OCCURRED;
                }
                if (addcleanup(*buffer, freelist, cleanup_ptr)) {
                    Py_DECREF(s);
                    return converterr(
                        "(cleanup problem)",
                        arg, msgbuf, bufsize);
                }
            } else {
                if (size + 1 > BUFFER_LEN) {
                    Py_DECREF(s);
                    PyErr_Format(PyExc_ValueError,
                                 "encoded string too long "
                                 "(%zd, maximum length %zd)",
                                 (Py_ssize_t)size, (Py_ssize_t)(BUFFER_LEN-1));
                    RETURN_ERR_OCCURRED;
                }
            }
            memcpy(*buffer, ptr, size+1);
            STORE_SIZE(size);
        } else {
            /* Using a 0-terminated buffer:

               - the encoded string has to be 0-terminated
               for this variant to work; if it is not, an
               error raised

               - a new buffer of the needed size is
               allocated and the data copied into it;
               *buffer is updated to point to the new
               buffer; the caller is responsible for
               PyMem_Free()ing it after usage

            */
            if ((Py_ssize_t)strlen(ptr) != size) {
                Py_DECREF(s);
                return converterr(
                    "encoded string without null bytes",
                    arg, msgbuf, bufsize);
            }
            *buffer = PyMem_NEW(char, size + 1);
            if (*buffer == NULL) {
                Py_DECREF(s);
                PyErr_NoMemory();
                RETURN_ERR_OCCURRED;
            }
            if (addcleanup(*buffer, freelist, cleanup_ptr)) {
                Py_DECREF(s);
                return converterr("(cleanup problem)",
                                arg, msgbuf, bufsize);
            }
            memcpy(*buffer, ptr, size+1);
        }
        Py_DECREF(s);
        break;
    }

    case 'S': { /* PyBytes object */
        PyObject **p = va_arg(*p_va, PyObject **);
        if (PyBytes_Check(arg))
            *p = arg;
        else
            return converterr("bytes", arg, msgbuf, bufsize);
        break;
    }

    case 'Y': { /* PyByteArray object */
        PyObject **p = va_arg(*p_va, PyObject **);
        if (PyByteArray_Check(arg))
            *p = arg;
        else
            return converterr("bytearray", arg, msgbuf, bufsize);
        break;
    }

    case 'U': { /* PyUnicode object */
        PyObject **p = va_arg(*p_va, PyObject **);
        if (PyUnicode_Check(arg)) {
            if (PyUnicode_READY(arg) == -1)
                RETURN_ERR_OCCURRED;
            *p = arg;
        }
        else
            return converterr("str", arg, msgbuf, bufsize);
        break;
    }

    case 'O': { /* object */
        PyTypeObject *type;
        PyObject **p;
        if (*format == '!') {
            type = va_arg(*p_va, PyTypeObject*);
            p = va_arg(*p_va, PyObject **);
            format++;
            if (PyType_IsSubtype(arg->ob_type, type))
                *p = arg;
            else
                return converterr(type->tp_name, arg, msgbuf, bufsize);

        }
        else if (*format == '&') {
            typedef int (*converter)(PyObject *, void *);
            converter convert = va_arg(*p_va, converter);
            void *addr = va_arg(*p_va, void *);
            int res;
            format++;
            if (! (res = (*convert)(arg, addr)))
                return converterr("(unspecified)",
                                  arg, msgbuf, bufsize);
            if (res == Py_CLEANUP_SUPPORTED &&
                addcleanup(addr, freelist, convert) == -1)
                return converterr("(cleanup problem)",
                                arg, msgbuf, bufsize);
        }
        else {
            p = va_arg(*p_va, PyObject **);
            *p = arg;
        }
        break;
    }


    case 'w': { /* "w*": memory buffer, read-write access */
        void **p = va_arg(*p_va, void **);

        if (*format != '*')
            return converterr(
                "(invalid use of 'w' format character)",
                arg, msgbuf, bufsize);
        format++;

        /* Caller is interested in Py_buffer, and the object
           supports it directly. */
        if (PyObject_GetBuffer(arg, (Py_buffer*)p, PyBUF_WRITABLE) < 0) {
            PyErr_Clear();
            return converterr("read-write bytes-like object",
                              arg, msgbuf, bufsize);
        }
        if (!PyBuffer_IsContiguous((Py_buffer*)p, 'C')) {
            PyBuffer_Release((Py_buffer*)p);
            return converterr("contiguous buffer", arg, msgbuf, bufsize);
        }
        if (addcleanup(p, freelist, cleanup_buffer)) {
            return converterr(
                "(cleanup problem)",
                arg, msgbuf, bufsize);
        }
        break;
    }

    default:
        return converterr("(impossible<bad format char>)", arg, msgbuf, bufsize);

    }

    *p_format = format;
    return NULL;

#undef FETCH_SIZE
#undef STORE_SIZE
#undef BUFFER_LEN
#undef RETURN_ERR_OCCURRED
}

static Py_ssize_t
convertbuffer(PyObject *arg, void **p, const char **errmsg)
{
    PyBufferProcs *pb = Py_TYPE(arg)->tp_as_buffer;
    Py_ssize_t count;
    Py_buffer view;

    *errmsg = NULL;
    *p = NULL;
    if (pb != NULL && pb->bf_releasebuffer != NULL) {
        *errmsg = "read-only bytes-like object";
        return -1;
    }

    if (getbuffer(arg, &view, errmsg) < 0)
        return -1;
    count = view.len;
    *p = view.buf;
    PyBuffer_Release(&view);
    return count;
}

static int
getbuffer(PyObject *arg, Py_buffer *view, const char **errmsg)
{
    if (PyObject_GetBuffer(arg, view, PyBUF_SIMPLE) != 0) {
        *errmsg = "bytes-like object";
        return -1;
    }
    if (!PyBuffer_IsContiguous(view, 'C')) {
        PyBuffer_Release(view);
        *errmsg = "contiguous buffer";
        return -1;
    }
    return 0;
}

/* Support for keyword arguments donated by
   Geoff Philbrick <philbric@delphi.hks.com> */

/* Return false (0) for error, else true. */
int
PyArg_ParseTupleAndKeywords(PyObject *args,
                            PyObject *keywords,
                            const char *format,
                            char **kwlist, ...)
{
    int retval;
    va_list va;

    if ((args == NULL || !PyTuple_Check(args)) ||
        (keywords != NULL && !PyDict_Check(keywords)) ||
        format == NULL ||
        kwlist == NULL)
    {
        PyErr_BadInternalCall();
        return 0;
    }

    va_start(va, kwlist);
    retval = vgetargskeywords(args, keywords, format, kwlist, &va, 0);
    va_end(va);
    return retval;
}

int
_PyArg_ParseTupleAndKeywords_SizeT(PyObject *args,
                                  PyObject *keywords,
                                  const char *format,
                                  char **kwlist, ...)
{
    int retval;
    va_list va;

    if ((args == NULL || !PyTuple_Check(args)) ||
        (keywords != NULL && !PyDict_Check(keywords)) ||
        format == NULL ||
        kwlist == NULL)
    {
        PyErr_BadInternalCall();
        return 0;
    }

    va_start(va, kwlist);
    retval = vgetargskeywords(args, keywords, format,
                              kwlist, &va, FLAG_SIZE_T);
    va_end(va);
    return retval;
}


int
PyArg_VaParseTupleAndKeywords(PyObject *args,
                              PyObject *keywords,
                              const char *format,
                              char **kwlist, va_list va)
{
    int retval;
    va_list lva;

    if ((args == NULL || !PyTuple_Check(args)) ||
        (keywords != NULL && !PyDict_Check(keywords)) ||
        format == NULL ||
        kwlist == NULL)
    {
        PyErr_BadInternalCall();
        return 0;
    }

    va_copy(lva, va);

    retval = vgetargskeywords(args, keywords, format, kwlist, &lva, 0);
    va_end(lva);
    return retval;
}

int
_PyArg_VaParseTupleAndKeywords_SizeT(PyObject *args,
                                    PyObject *keywords,
                                    const char *format,
                                    char **kwlist, va_list va)
{
    int retval;
    va_list lva;

    if ((args == NULL || !PyTuple_Check(args)) ||
        (keywords != NULL && !PyDict_Check(keywords)) ||
        format == NULL ||
        kwlist == NULL)
    {
        PyErr_BadInternalCall();
        return 0;
    }

    va_copy(lva, va);

    retval = vgetargskeywords(args, keywords, format,
                              kwlist, &lva, FLAG_SIZE_T);
    va_end(lva);
    return retval;
}

int
_PyArg_ParseTupleAndKeywordsFast(PyObject *args, PyObject *keywords,
                            struct _PyArg_Parser *parser, ...)
{
    int retval;
    va_list va;

    if ((args == NULL || !PyTuple_Check(args)) ||
        (keywords != NULL && !PyDict_Check(keywords)) ||
        parser == NULL)
    {
        PyErr_BadInternalCall();
        return 0;
    }

    va_start(va, parser);
    retval = vgetargskeywordsfast(args, keywords, parser, &va, 0);
    va_end(va);
    return retval;
}

int
_PyArg_ParseTupleAndKeywordsFast_SizeT(PyObject *args, PyObject *keywords,
                            struct _PyArg_Parser *parser, ...)
{
    int retval;
    va_list va;

    if ((args == NULL || !PyTuple_Check(args)) ||
        (keywords != NULL && !PyDict_Check(keywords)) ||
        parser == NULL)
    {
        PyErr_BadInternalCall();
        return 0;
    }

    va_start(va, parser);
    retval = vgetargskeywordsfast(args, keywords, parser, &va, FLAG_SIZE_T);
    va_end(va);
    return retval;
}

int
_PyArg_ParseStack(PyObject **args, Py_ssize_t nargs, PyObject *kwnames,
                  struct _PyArg_Parser *parser, ...)
{
    int retval;
    va_list va;

    if ((kwnames != NULL && !PyTuple_Check(kwnames)) ||
        parser == NULL)
    {
        PyErr_BadInternalCall();
        return 0;
    }

    va_start(va, parser);
    retval = vgetargskeywordsfast_impl(args, nargs, NULL, kwnames, parser, &va, 0);
    va_end(va);
    return retval;
}

int
_PyArg_ParseStack_SizeT(PyObject **args, Py_ssize_t nargs, PyObject *kwnames,
                        struct _PyArg_Parser *parser, ...)
{
    int retval;
    va_list va;

    if ((kwnames != NULL && !PyTuple_Check(kwnames)) ||
        parser == NULL)
    {
        PyErr_BadInternalCall();
        return 0;
    }

    va_start(va, parser);
    retval = vgetargskeywordsfast_impl(args, nargs, NULL, kwnames, parser, &va, FLAG_SIZE_T);
    va_end(va);
    return retval;
}


int
_PyArg_VaParseTupleAndKeywordsFast(PyObject *args, PyObject *keywords,
                            struct _PyArg_Parser *parser, va_list va)
{
    int retval;
    va_list lva;

    if ((args == NULL || !PyTuple_Check(args)) ||
        (keywords != NULL && !PyDict_Check(keywords)) ||
        parser == NULL)
    {
        PyErr_BadInternalCall();
        return 0;
    }

    va_copy(lva, va);

    retval = vgetargskeywordsfast(args, keywords, parser, &lva, 0);
    va_end(lva);
    return retval;
}

int
_PyArg_VaParseTupleAndKeywordsFast_SizeT(PyObject *args, PyObject *keywords,
                            struct _PyArg_Parser *parser, va_list va)
{
    int retval;
    va_list lva;

    if ((args == NULL || !PyTuple_Check(args)) ||
        (keywords != NULL && !PyDict_Check(keywords)) ||
        parser == NULL)
    {
        PyErr_BadInternalCall();
        return 0;
    }

    va_copy(lva, va);

    retval = vgetargskeywordsfast(args, keywords, parser, &lva, FLAG_SIZE_T);
    va_end(lva);
    return retval;
}

int
PyArg_ValidateKeywordArguments(PyObject *kwargs)
{
    if (!PyDict_Check(kwargs)) {
        PyErr_BadInternalCall();
        return 0;
    }
    if (!_PyDict_HasOnlyStringKeys(kwargs)) {
        PyErr_SetString(PyExc_TypeError,
                        "keyword arguments must be strings");
        return 0;
    }
    return 1;
}

#define IS_END_OF_FORMAT(c) (c == '\0' || c == ';' || c == ':')

static int
vgetargskeywords(PyObject *args, PyObject *keywords, const char *format,
                 char **kwlist, va_list *p_va, int flags)
{
    char msgbuf[512];
    int levels[32];
    const char *fname, *msg, *custom_msg, *keyword;
    int min = INT_MAX;
    int max = INT_MAX;
    int i, pos, len;
    int skip = 0;
    Py_ssize_t nargs, nkeywords;
    PyObject *current_arg;
    freelistentry_t static_entries[STATIC_FREELIST_ENTRIES];
    freelist_t freelist;

    freelist.entries = static_entries;
    freelist.first_available = 0;
    freelist.entries_malloced = 0;

    assert(args != NULL && PyTuple_Check(args));
    assert(keywords == NULL || PyDict_Check(keywords));
    assert(format != NULL);
    assert(kwlist != NULL);
    assert(p_va != NULL);

    /* grab the function name or custom error msg first (mutually exclusive) */
    fname = strchr(format, ':');
    if (fname) {
        fname++;
        custom_msg = NULL;
    }
    else {
        custom_msg = strchr(format,';');
        if (custom_msg)
            custom_msg++;
    }

    /* scan kwlist and count the number of positional-only parameters */
    for (pos = 0; kwlist[pos] && !*kwlist[pos]; pos++) {
    }
    /* scan kwlist and get greatest possible nbr of args */
    for (len = pos; kwlist[len]; len++) {
        if (!*kwlist[len]) {
            PyErr_SetString(PyExc_SystemError,
                            "Empty keyword parameter name");
            return cleanreturn(0, &freelist);
        }
    }

    if (len > STATIC_FREELIST_ENTRIES) {
        freelist.entries = PyMem_NEW(freelistentry_t, len);
        if (freelist.entries == NULL) {
            PyErr_NoMemory();
            return 0;
        }
        freelist.entries_malloced = 1;
    }

    nargs = PyTuple_GET_SIZE(args);
    nkeywords = (keywords == NULL) ? 0 : PyDict_Size(keywords);
    if (nargs + nkeywords > len) {
        PyErr_Format(PyExc_TypeError,
                     "%s%s takes at most %d argument%s (%zd given)",
                     (fname == NULL) ? "function" : fname,
                     (fname == NULL) ? "" : "()",
                     len,
                     (len == 1) ? "" : "s",
                     nargs + nkeywords);
        return cleanreturn(0, &freelist);
    }

    /* convert tuple args and keyword args in same loop, using kwlist to drive process */
    for (i = 0; i < len; i++) {
        keyword = kwlist[i];
        if (*format == '|') {
            if (min != INT_MAX) {
                PyErr_SetString(PyExc_SystemError,
                                "Invalid format string (| specified twice)");
                return cleanreturn(0, &freelist);
            }

            min = i;
            format++;

            if (max != INT_MAX) {
                PyErr_SetString(PyExc_SystemError,
                                "Invalid format string ($ before |)");
                return cleanreturn(0, &freelist);
            }
        }
        if (*format == '$') {
            if (max != INT_MAX) {
                PyErr_SetString(PyExc_SystemError,
                                "Invalid format string ($ specified twice)");
                return cleanreturn(0, &freelist);
            }

            max = i;
            format++;

            if (max < pos) {
                PyErr_SetString(PyExc_SystemError,
                                "Empty parameter name after $");
                return cleanreturn(0, &freelist);
            }
            if (skip) {
                /* Now we know the minimal and the maximal numbers of
                 * positional arguments and can raise an exception with
                 * informative message (see below). */
                break;
            }
            if (max < nargs) {
                PyErr_Format(PyExc_TypeError,
                             "Function takes %s %d positional arguments"
                             " (%d given)",
                             (min != INT_MAX) ? "at most" : "exactly",
                             max, nargs);
                return cleanreturn(0, &freelist);
            }
        }
        if (IS_END_OF_FORMAT(*format)) {
            PyErr_Format(PyExc_SystemError,
                         "More keyword list entries (%d) than "
                         "format specifiers (%d)", len, i);
            return cleanreturn(0, &freelist);
        }
        if (!skip) {
            current_arg = NULL;
            if (nkeywords && i >= pos) {
                current_arg = PyDict_GetItemString(keywords, keyword);
                if (!current_arg && PyErr_Occurred()) {
                    return cleanreturn(0, &freelist);
                }
            }
            if (current_arg) {
                --nkeywords;
                if (i < nargs) {
                    /* arg present in tuple and in dict */
                    PyErr_Format(PyExc_TypeError,
                                 "Argument given by name ('%s') "
                                 "and position (%d)",
                                 keyword, i+1);
                    return cleanreturn(0, &freelist);
                }
            }
            else if (i < nargs)
                current_arg = PyTuple_GET_ITEM(args, i);

            if (current_arg) {
                msg = convertitem(current_arg, &format, p_va, flags,
                    levels, msgbuf, sizeof(msgbuf), &freelist);
                if (msg) {
                    seterror(i+1, msg, levels, fname, custom_msg);
                    return cleanreturn(0, &freelist);
                }
                continue;
            }

            if (i < min) {
                if (i < pos) {
                    assert (min == INT_MAX);
                    assert (max == INT_MAX);
                    skip = 1;
                    /* At that moment we still don't know the minimal and
                     * the maximal numbers of positional arguments.  Raising
                     * an exception is deferred until we encounter | and $
                     * or the end of the format. */
                }
                else {
                    PyErr_Format(PyExc_TypeError, "Required argument "
                                "'%s' (pos %d) not found",
                                keyword, i+1);
                    return cleanreturn(0, &freelist);
                }
            }
            /* current code reports success when all required args
             * fulfilled and no keyword args left, with no further
             * validation. XXX Maybe skip this in debug build ?
             */
            if (!nkeywords && !skip) {
                return cleanreturn(1, &freelist);
            }
        }

        /* We are into optional args, skip thru to any remaining
         * keyword args */
        msg = skipitem(&format, p_va, flags);
        if (msg) {
            PyErr_Format(PyExc_SystemError, "%s: '%s'", msg,
                         format);
            return cleanreturn(0, &freelist);
        }
    }

    if (skip) {
        PyErr_Format(PyExc_TypeError,
                     "Function takes %s %d positional arguments"
                     " (%d given)",
                     (Py_MIN(pos, min) < i) ? "at least" : "exactly",
                     Py_MIN(pos, min), nargs);
        return cleanreturn(0, &freelist);
    }

    if (!IS_END_OF_FORMAT(*format) && (*format != '|') && (*format != '$')) {
        PyErr_Format(PyExc_SystemError,
            "more argument specifiers than keyword list entries "
            "(remaining format:'%s')", format);
        return cleanreturn(0, &freelist);
    }

    /* make sure there are no extraneous keyword arguments */
    if (nkeywords > 0) {
        PyObject *key, *value;
        Py_ssize_t pos = 0;
        while (PyDict_Next(keywords, &pos, &key, &value)) {
            int match = 0;
            if (!PyUnicode_Check(key)) {
                PyErr_SetString(PyExc_TypeError,
                                "keywords must be strings");
                return cleanreturn(0, &freelist);
            }
            for (i = 0; i < len; i++) {
<<<<<<< HEAD
                if (*kwlist[i] && !PyUnicode_CompareWithASCIIString(key, kwlist[i])) {
=======
                if (_PyUnicode_EqualToASCIIString(key, kwlist[i])) {
>>>>>>> f4934ea7
                    match = 1;
                    break;
                }
            }
            if (!match) {
                PyErr_Format(PyExc_TypeError,
                             "'%U' is an invalid keyword "
                             "argument for this function",
                             key);
                return cleanreturn(0, &freelist);
            }
        }
    }

    return cleanreturn(1, &freelist);
}


/* List of static parsers. */
static struct _PyArg_Parser *static_arg_parsers = NULL;

static int
parser_init(struct _PyArg_Parser *parser)
{
    const char * const *keywords;
    const char *format, *msg;
    int i, len, min, max, nkw;
    PyObject *kwtuple;

    assert(parser->format != NULL);
    assert(parser->keywords != NULL);
    if (parser->kwtuple != NULL) {
        return 1;
    }

    /* grab the function name or custom error msg first (mutually exclusive) */
    parser->fname = strchr(parser->format, ':');
    if (parser->fname) {
        parser->fname++;
        parser->custom_msg = NULL;
    }
    else {
        parser->custom_msg = strchr(parser->format,';');
        if (parser->custom_msg)
            parser->custom_msg++;
    }

    keywords = parser->keywords;
    /* scan keywords and count the number of positional-only parameters */
    for (i = 0; keywords[i] && !*keywords[i]; i++) {
    }
    parser->pos = i;
    /* scan keywords and get greatest possible nbr of args */
    for (; keywords[i]; i++) {
        if (!*keywords[i]) {
            PyErr_SetString(PyExc_SystemError,
                            "Empty keyword parameter name");
            return 0;
        }
    }
    len = i;

    min = max = INT_MAX;
    format = parser->format;
    for (i = 0; i < len; i++) {
        if (*format == '|') {
            if (min != INT_MAX) {
                PyErr_SetString(PyExc_SystemError,
                                "Invalid format string (| specified twice)");
                return 0;
            }
            if (max != INT_MAX) {
                PyErr_SetString(PyExc_SystemError,
                                "Invalid format string ($ before |)");
                return 0;
            }
            min = i;
            format++;
        }
        if (*format == '$') {
            if (max != INT_MAX) {
                PyErr_SetString(PyExc_SystemError,
                                "Invalid format string ($ specified twice)");
                return 0;
            }
            if (i < parser->pos) {
                PyErr_SetString(PyExc_SystemError,
                                "Empty parameter name after $");
                return 0;
            }
            max = i;
            format++;
        }
        if (IS_END_OF_FORMAT(*format)) {
            PyErr_Format(PyExc_SystemError,
                         "More keyword list entries (%d) than "
                         "format specifiers (%d)", len, i);
            return 0;
        }

        msg = skipitem(&format, NULL, 0);
        if (msg) {
            PyErr_Format(PyExc_SystemError, "%s: '%s'", msg,
                         format);
            return 0;
        }
    }
    parser->min = Py_MIN(min, len);
    parser->max = Py_MIN(max, len);

    if (!IS_END_OF_FORMAT(*format) && (*format != '|') && (*format != '$')) {
        PyErr_Format(PyExc_SystemError,
            "more argument specifiers than keyword list entries "
            "(remaining format:'%s')", format);
        return 0;
    }

    nkw = len - parser->pos;
    kwtuple = PyTuple_New(nkw);
    if (kwtuple == NULL) {
        return 0;
    }
    keywords = parser->keywords + parser->pos;
    for (i = 0; i < nkw; i++) {
        PyObject *str = PyUnicode_FromString(keywords[i]);
        if (str == NULL) {
            Py_DECREF(kwtuple);
            return 0;
        }
        PyUnicode_InternInPlace(&str);
        PyTuple_SET_ITEM(kwtuple, i, str);
    }
    parser->kwtuple = kwtuple;

    assert(parser->next == NULL);
    parser->next = static_arg_parsers;
    static_arg_parsers = parser;
    return 1;
}

static void
parser_clear(struct _PyArg_Parser *parser)
{
    Py_CLEAR(parser->kwtuple);
}

static PyObject*
find_keyword(PyObject *kwnames, PyObject **kwstack, PyObject *key)
{
    Py_ssize_t i, nkwargs;

    nkwargs = PyTuple_GET_SIZE(kwnames);
    for (i=0; i < nkwargs; i++) {
        PyObject *kwname = PyTuple_GET_ITEM(kwnames, i);

        /* ptr==ptr should match in most cases since keyword keys
           should be interned strings */
        if (kwname == key) {
            return kwstack[i];
        }
        if (!PyUnicode_Check(kwname)) {
            /* ignore non-string keyword keys:
               an error will be raised above */
            continue;
        }
        if (_PyUnicode_EQ(kwname, key)) {
            return kwstack[i];
        }
    }
    return NULL;
}

static int
vgetargskeywordsfast_impl(PyObject **args, Py_ssize_t nargs,
                          PyObject *keywords, PyObject *kwnames,
                          struct _PyArg_Parser *parser,
                          va_list *p_va, int flags)
{
    PyObject *kwtuple;
    char msgbuf[512];
    int levels[32];
    const char *format;
    const char *msg;
    PyObject *keyword;
    int i, pos, len;
    Py_ssize_t nkeywords;
    PyObject *current_arg;
    freelistentry_t static_entries[STATIC_FREELIST_ENTRIES];
    freelist_t freelist;
    PyObject **kwstack = NULL;

    freelist.entries = static_entries;
    freelist.first_available = 0;
    freelist.entries_malloced = 0;

    assert(keywords == NULL || PyDict_Check(keywords));
    assert(kwnames == NULL || PyTuple_Check(kwnames));
    assert((keywords != NULL || kwnames != NULL)
           || (keywords == NULL && kwnames == NULL));
    assert(parser != NULL);
    assert(p_va != NULL);

    if (!parser_init(parser)) {
        return 0;
    }

    kwtuple = parser->kwtuple;
    pos = parser->pos;
    len = pos + PyTuple_GET_SIZE(kwtuple);

    if (len > STATIC_FREELIST_ENTRIES) {
        freelist.entries = PyMem_NEW(freelistentry_t, len);
        if (freelist.entries == NULL) {
            PyErr_NoMemory();
            return 0;
        }
        freelist.entries_malloced = 1;
    }

    if (keywords != NULL) {
        nkeywords = PyDict_Size(keywords);
    }
    else if (kwnames != NULL) {
        nkeywords = PyTuple_GET_SIZE(kwnames);
        kwstack = args + nargs;
    }
    else {
        nkeywords = 0;
    }
    if (nargs + nkeywords > len) {
        PyErr_Format(PyExc_TypeError,
                     "%s%s takes at most %d argument%s (%zd given)",
                     (parser->fname == NULL) ? "function" : parser->fname,
                     (parser->fname == NULL) ? "" : "()",
                     len,
                     (len == 1) ? "" : "s",
                     nargs + nkeywords);
        return cleanreturn(0, &freelist);
    }
    if (parser->max < nargs) {
        PyErr_Format(PyExc_TypeError,
                     "Function takes %s %d positional arguments (%d given)",
                     (parser->min != INT_MAX) ? "at most" : "exactly",
                     parser->max, nargs);
        return cleanreturn(0, &freelist);
    }

    format = parser->format;
    /* convert tuple args and keyword args in same loop, using kwtuple to drive process */
    for (i = 0; i < len; i++) {
        keyword = (i >= pos) ? PyTuple_GET_ITEM(kwtuple, i - pos) : NULL;
        if (*format == '|') {
            format++;
        }
        if (*format == '$') {
            format++;
        }
        assert(!IS_END_OF_FORMAT(*format));

        current_arg = NULL;
        if (nkeywords && i >= pos) {
            if (keywords != NULL) {
                current_arg = PyDict_GetItem(keywords, keyword);
                if (!current_arg && PyErr_Occurred()) {
                    return cleanreturn(0, &freelist);
                }
            }
            else {
                current_arg = find_keyword(kwnames, kwstack, keyword);
            }
        }
        if (current_arg) {
            --nkeywords;
            if (i < nargs) {
                /* arg present in tuple and in dict */
                PyErr_Format(PyExc_TypeError,
                             "Argument given by name ('%U') "
                             "and position (%d)",
                             keyword, i+1);
                return cleanreturn(0, &freelist);
            }
        }
        else if (i < nargs) {
            current_arg = args[i];
        }

        if (current_arg) {
            msg = convertitem(current_arg, &format, p_va, flags,
                levels, msgbuf, sizeof(msgbuf), &freelist);
            if (msg) {
                seterror(i+1, msg, levels, parser->fname, parser->custom_msg);
                return cleanreturn(0, &freelist);
            }
            continue;
        }

        if (i < parser->min) {
            /* Less arguments than required */
            if (i < pos) {
                PyErr_Format(PyExc_TypeError,
                             "Function takes %s %d positional arguments"
                             " (%d given)",
                             (Py_MIN(pos, parser->min) < parser->max) ? "at least" : "exactly",
                             Py_MIN(pos, parser->min), nargs);
            }
            else {
                PyErr_Format(PyExc_TypeError, "Required argument "
                             "'%U' (pos %d) not found",
                             keyword, i+1);
            }
            return cleanreturn(0, &freelist);
        }
        /* current code reports success when all required args
         * fulfilled and no keyword args left, with no further
         * validation. XXX Maybe skip this in debug build ?
         */
        if (!nkeywords) {
            return cleanreturn(1, &freelist);
        }

        /* We are into optional args, skip thru to any remaining
         * keyword args */
        msg = skipitem(&format, p_va, flags);
        assert(msg == NULL);
    }

    assert(IS_END_OF_FORMAT(*format) || (*format == '|') || (*format == '$'));

    /* make sure there are no extraneous keyword arguments */
    if (nkeywords > 0) {
        if (keywords != NULL) {
            PyObject *key, *value;
            Py_ssize_t pos = 0;
            while (PyDict_Next(keywords, &pos, &key, &value)) {
                int match;
                if (!PyUnicode_Check(key)) {
                    PyErr_SetString(PyExc_TypeError,
                                    "keywords must be strings");
                    return cleanreturn(0, &freelist);
                }
                match = PySequence_Contains(kwtuple, key);
                if (match <= 0) {
                    if (!match) {
                        PyErr_Format(PyExc_TypeError,
                                     "'%U' is an invalid keyword "
                                     "argument for this function",
                                     key);
                    }
                    return cleanreturn(0, &freelist);
                }
            }
        }
        else {
            Py_ssize_t j, nkwargs;

            nkwargs = PyTuple_GET_SIZE(kwnames);
            for (j=0; j < nkwargs; j++) {
                PyObject *key = PyTuple_GET_ITEM(kwnames, j);
                int match;

                if (!PyUnicode_Check(key)) {
                    PyErr_SetString(PyExc_TypeError,
                                    "keywords must be strings");
                    return cleanreturn(0, &freelist);
                }

                match = PySequence_Contains(kwtuple, key);
                if (match <= 0) {
                    if (!match) {
                        PyErr_Format(PyExc_TypeError,
                                     "'%U' is an invalid keyword "
                                     "argument for this function",
                                     key);
                    }
                    return cleanreturn(0, &freelist);
                }
            }
        }
    }

    return cleanreturn(1, &freelist);
}

static int
vgetargskeywordsfast(PyObject *args, PyObject *keywords,
                     struct _PyArg_Parser *parser, va_list *p_va, int flags)
{
    PyObject **stack;
    Py_ssize_t nargs;

    assert(args != NULL && PyTuple_Check(args));

    stack = &PyTuple_GET_ITEM(args, 0);
    nargs = PyTuple_GET_SIZE(args);
    return vgetargskeywordsfast_impl(stack, nargs, keywords, NULL,
                                     parser, p_va, flags);
}


static const char *
skipitem(const char **p_format, va_list *p_va, int flags)
{
    const char *format = *p_format;
    char c = *format++;

    switch (c) {

    /*
     * codes that take a single data pointer as an argument
     * (the type of the pointer is irrelevant)
     */

    case 'b': /* byte -- very short int */
    case 'B': /* byte as bitfield */
    case 'h': /* short int */
    case 'H': /* short int as bitfield */
    case 'i': /* int */
    case 'I': /* int sized bitfield */
    case 'l': /* long int */
    case 'k': /* long int sized bitfield */
    case 'L': /* long long */
    case 'K': /* long long sized bitfield */
    case 'n': /* Py_ssize_t */
    case 'f': /* float */
    case 'd': /* double */
    case 'D': /* complex double */
    case 'c': /* char */
    case 'C': /* unicode char */
    case 'p': /* boolean predicate */
    case 'S': /* string object */
    case 'Y': /* string object */
    case 'U': /* unicode string object */
        {
            if (p_va != NULL) {
                (void) va_arg(*p_va, void *);
            }
            break;
        }

    /* string codes */

    case 'e': /* string with encoding */
        {
            if (p_va != NULL) {
                (void) va_arg(*p_va, const char *);
            }
            if (!(*format == 's' || *format == 't'))
                /* after 'e', only 's' and 't' is allowed */
                goto err;
            format++;
            /* explicit fallthrough to string cases */
        }

    case 's': /* string */
    case 'z': /* string or None */
    case 'y': /* bytes */
    case 'u': /* unicode string */
    case 'Z': /* unicode string or None */
    case 'w': /* buffer, read-write */
        {
            if (p_va != NULL) {
                (void) va_arg(*p_va, char **);
            }
            if (*format == '#') {
                if (p_va != NULL) {
                    if (flags & FLAG_SIZE_T)
                        (void) va_arg(*p_va, Py_ssize_t *);
                    else
                        (void) va_arg(*p_va, int *);
                }
                format++;
            } else if ((c == 's' || c == 'z' || c == 'y') && *format == '*') {
                format++;
            }
            break;
        }

    case 'O': /* object */
        {
            if (*format == '!') {
                format++;
                if (p_va != NULL) {
                    (void) va_arg(*p_va, PyTypeObject*);
                    (void) va_arg(*p_va, PyObject **);
                }
            }
            else if (*format == '&') {
                typedef int (*converter)(PyObject *, void *);
                if (p_va != NULL) {
                    (void) va_arg(*p_va, converter);
                    (void) va_arg(*p_va, void *);
                }
                format++;
            }
            else {
                if (p_va != NULL) {
                    (void) va_arg(*p_va, PyObject **);
                }
            }
            break;
        }

    case '(':           /* bypass tuple, not handled at all previously */
        {
            const char *msg;
            for (;;) {
                if (*format==')')
                    break;
                if (IS_END_OF_FORMAT(*format))
                    return "Unmatched left paren in format "
                           "string";
                msg = skipitem(&format, p_va, flags);
                if (msg)
                    return msg;
            }
            format++;
            break;
        }

    case ')':
        return "Unmatched right paren in format string";

    default:
err:
        return "impossible<bad format char>";

    }

    *p_format = format;
    return NULL;
}


int
PyArg_UnpackTuple(PyObject *args, const char *name, Py_ssize_t min, Py_ssize_t max, ...)
{
    Py_ssize_t i, l;
    PyObject **o;
    va_list vargs;

    assert(min >= 0);
    assert(min <= max);
    if (!PyTuple_Check(args)) {
        PyErr_SetString(PyExc_SystemError,
            "PyArg_UnpackTuple() argument list is not a tuple");
        return 0;
    }
    l = PyTuple_GET_SIZE(args);
    if (l < min) {
        if (name != NULL)
            PyErr_Format(
                PyExc_TypeError,
                "%s expected %s%zd arguments, got %zd",
                name, (min == max ? "" : "at least "), min, l);
        else
            PyErr_Format(
                PyExc_TypeError,
                "unpacked tuple should have %s%zd elements,"
                " but has %zd",
                (min == max ? "" : "at least "), min, l);
        return 0;
    }
    if (l == 0)
        return 1;
    if (l > max) {
        if (name != NULL)
            PyErr_Format(
                PyExc_TypeError,
                "%s expected %s%zd arguments, got %zd",
                name, (min == max ? "" : "at most "), max, l);
        else
            PyErr_Format(
                PyExc_TypeError,
                "unpacked tuple should have %s%zd elements,"
                " but has %zd",
                (min == max ? "" : "at most "), max, l);
        return 0;
    }

#ifdef HAVE_STDARG_PROTOTYPES
    va_start(vargs, max);
#else
    va_start(vargs);
#endif
    for (i = 0; i < l; i++) {
        o = va_arg(vargs, PyObject **);
        *o = PyTuple_GET_ITEM(args, i);
    }
    va_end(vargs);
    return 1;
}


/* For type constructors that don't take keyword args
 *
 * Sets a TypeError and returns 0 if the args/kwargs is
 * not empty, returns 1 otherwise
 */
int
_PyArg_NoKeywords(const char *funcname, PyObject *kw)
{
    if (kw == NULL)
        return 1;
    if (!PyDict_CheckExact(kw)) {
        PyErr_BadInternalCall();
        return 0;
    }
    if (PyDict_Size(kw) == 0)
        return 1;

    PyErr_Format(PyExc_TypeError, "%s does not take keyword arguments",
                    funcname);
    return 0;
}


int
_PyArg_NoPositional(const char *funcname, PyObject *args)
{
    if (args == NULL)
        return 1;
    if (!PyTuple_CheckExact(args)) {
        PyErr_BadInternalCall();
        return 0;
    }
    if (PyTuple_GET_SIZE(args) == 0)
        return 1;

    PyErr_Format(PyExc_TypeError, "%s does not take positional arguments",
                    funcname);
    return 0;
}

void
_PyArg_Fini(void)
{
    struct _PyArg_Parser *tmp, *s = static_arg_parsers;
    while (s) {
        tmp = s->next;
        s->next = NULL;
        parser_clear(s);
        s = tmp;
    }
    static_arg_parsers = NULL;
}

#ifdef __cplusplus
};
#endif<|MERGE_RESOLUTION|>--- conflicted
+++ resolved
@@ -1808,11 +1808,7 @@
                 return cleanreturn(0, &freelist);
             }
             for (i = 0; i < len; i++) {
-<<<<<<< HEAD
-                if (*kwlist[i] && !PyUnicode_CompareWithASCIIString(key, kwlist[i])) {
-=======
-                if (_PyUnicode_EqualToASCIIString(key, kwlist[i])) {
->>>>>>> f4934ea7
+                if (*kwlist[i] && _PyUnicode_EqualToASCIIString(key, kwlist[i])) {
                     match = 1;
                     break;
                 }
