--- conflicted
+++ resolved
@@ -1,11 +1,2 @@
-@rem Used by the buildbot "test" step.
-<<<<<<< HEAD
-
-setlocal
-
-call "%~dp0..\..\PCbuild\rt.bat" -d -q -x64 -uall -rwW -n --timeout=3600 %*
-
-=======
-call "%~dp0test.bat" -x64 %*
-
->>>>>>> 6250df81
+@rem Used by the buildbot "test" step.
+call "%~dp0test.bat" -x64 %*